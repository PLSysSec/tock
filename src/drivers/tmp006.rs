use core::cell::Cell;
use common::take_cell::TakeCell;
use common::math::{sqrtf32, get_errno};
use hil::{Driver,Callback};
use hil::i2c;
use hil::gpio::{GPIOPin, InputMode, InterruptMode, Client};

pub static mut BUFFER : [u8; 3] = [0; 3];

// error codes for this driver
const ERR_BAD_VALUE: isize = -2;

const MAX_SAMPLING_RATE: u8 = 0x0;
const DEFAULT_SAMPLING_RATE: u8 = 0x02;

// temperature calculation constants
//  From TMP006 User's Guide section 5.1
//  S_0 should be determined from calibration and ranges from 5E-14 to 7E-14
//  We have selected 5E-14 experimentally
const S_0: f32 = 5E-14;
const A_1: f32 = 1.75E-3;
const A_2: f32 = -1.678E-5;
const T_REF: f32 = 298.15;
const B_0: f32 = -2.94E-5;
const B_1: f32 = -5.7E-7;
const B_2: f32 = 4.63E-9;
const C_2: f32 = 13.4;
const K_TO_C: f32 = -273.15;
const C_TO_K: f32 = 273.15;
const NV_TO_V: f32 = 1E9;
const T_DIE_CONVERT: f32 = 0.03125;
const V_OBJ_CONVERT: f32 = 156.25;

#[allow(dead_code)]
enum Registers {
    SensorVoltage = 0x00,
    DieTemperature = 0x01,
    Configuration = 0x02,
    ManufacturerID = 0xFE,
    DeviceID = 0xFF,
}

type SensorVoltage = i16;

/// States of the I2C protocol with the TMP006. There are three sequences:
///
/// ### Enable sensor
///
/// Configure -> ()
///
/// ### Disable sensor
///
/// Disconfigure -> ()
///
/// ### Read temperature
///
/// SetRegSensorVoltage -->
///     ReadingSensorVoltage --(voltage)->
///         SetRegDieTemperature(voltage) --(voltage)->
///             ReadingDieTemperature --(unless repeated_mode)->
///                 Disconfigure
#[derive(Clone,Copy,PartialEq)]
enum ProtocolState {
    Idle,

    /// Enable sensor by setting the configuration register.
    Configure,

    /// Disable sensor by setting the configuration register. Optionally contains the most recent
    /// temperature to give back to callbacks.
    Deconfigure(Option<f32>),

    /// Set the active register to sensor voltage.
    SetRegSensorVoltage,

    /// Read the sensor voltage register.
    ReadingSensorVoltage,

    /// Set the active register to die temperature, carrying over the sensor
    /// voltage reading.
    SetRegDieTemperature(SensorVoltage),

    /// Read the die temperature register, carrying over the sensor voltage
    /// reading.
    ReadingDieTemperature(SensorVoltage),
}

<<<<<<< HEAD
pub struct TMP006<'a, I: i2c::I2C + 'a, G: GPIOPin + 'a> {
    i2c: &'a I,
    i2c_address: u8,
    interrupt_pin: &'a G,
=======
pub struct TMP006<'a> {
    i2c: &'a i2c::I2CDevice,
    interrupt_pin: &'a GPIOPin,
>>>>>>> 4b591dde
    sampling_period: Cell<u8>,
    repeated_mode: Cell<bool>,
    callback: Cell<Option<Callback>>,
    protocol_state: Cell<ProtocolState>,
    buffer: TakeCell<&'static mut [u8]>
}

impl<'a> TMP006<'a> {
    pub fn new(i2c: &'a i2c::I2CDevice, interrupt_pin: &'a GPIOPin,
               buffer: &'static mut [u8]) -> TMP006<'a> {
        // setup and return struct
        TMP006{
            i2c: i2c,
<<<<<<< HEAD
            i2c_address: i2c_address,
=======
>>>>>>> 4b591dde
            interrupt_pin: interrupt_pin,
            sampling_period: Cell::new(DEFAULT_SAMPLING_RATE),
            repeated_mode: Cell::new(false),
            callback: Cell::new(None),
            protocol_state: Cell::new(ProtocolState::Idle),
            buffer: TakeCell::new(buffer)
        }
    }

    fn enable_sensor(&self, sampling_period: u8) {
        // enable and configure TMP006
        self.buffer.take().map(|buf| {
            // turn on i2c to send commands
            self.i2c.enable();

            let config = 0x7100 | (((sampling_period & 0x7) as u16) << 9);
            buf[0] = Registers::Configuration as u8;
            buf[1] = ((config & 0xFF00) >> 8) as u8;
            buf[2] = (config & 0x00FF) as u8;
<<<<<<< HEAD
            self.i2c.write(self.i2c_address, buf, 3);
=======
            self.i2c.write(buf, 3);
>>>>>>> 4b591dde
            self.protocol_state.set(ProtocolState::Configure);
        });
    }

    fn disable_sensor(&self, temperature: Option<f32>) {
        // disable the TMP006
        self.buffer.take().map(|buf| {
            // turn on i2c to send commands
            self.i2c.enable();

            let config = 0x0000;
            buf[0] = Registers::Configuration as u8;
            buf[1] = ((config & 0xFF00) >> 8) as u8;
            buf[2] = (config & 0x00FF) as u8;
<<<<<<< HEAD
            self.i2c.write(self.i2c_address, buf, 3);
=======
            self.i2c.write(buf, 3);
>>>>>>> 4b591dde
            self.protocol_state.set(ProtocolState::Deconfigure(temperature));
        });
    }

    fn enable_interrupts(&self) {
        // setup interrupts from the sensor
        self.interrupt_pin.enable_input(InputMode::PullUp);
        self.interrupt_pin.enable_interrupt(0, InterruptMode::FallingEdge);
    }

    fn disable_interrupts(&self) {
        // disable interrupts from the sensor
        self.interrupt_pin.disable_interrupt();
        self.interrupt_pin.disable();
    }
}

fn calculate_temperature(sensor_voltage: i16, die_temperature: i16) -> f32 {
    // do calculation of actual temperature
    //  Calculations based on TMP006 User's Guide section 5.1
    let t_die = ((die_temperature >> 2) as f32)*T_DIE_CONVERT + C_TO_K;
    let t_adj = t_die-T_REF;
    let s = S_0 * (1.0 + A_1*t_adj + A_2*t_adj*t_adj);

    let v_obj = (sensor_voltage as f32)*V_OBJ_CONVERT/NV_TO_V;
    let v_os = B_0 + B_1*t_adj + B_2*t_adj*t_adj;

    let v_adj = v_obj-v_os;
    let f_v_obj = v_adj + C_2*v_adj*v_adj;

    let t_kelvin =
        sqrtf32(sqrtf32(t_die * t_die * t_die * t_die + (f_v_obj / s)));
    let t_celsius = t_kelvin + K_TO_C;

    // return data value
    t_celsius
}

impl<'a> i2c::I2CClient for TMP006<'a> {
    fn command_complete(&self, buffer: &'static mut [u8], _error: i2c::Error) {
        //TODO(alevy): handle protocol errors
        match self.protocol_state.get() {
            ProtocolState::Configure => {
                self.buffer.replace(buffer);
                self.enable_interrupts();
                self.i2c.disable();
                self.protocol_state.set(ProtocolState::Idle);
            },
            ProtocolState::Deconfigure(temperature) => {
                self.buffer.replace(buffer);
                self.disable_interrupts();
                self.i2c.disable();
                self.protocol_state.set(ProtocolState::Idle);
                temperature.map(|temp_val| {
                    self.callback.get().map(|mut cb|
                        cb.schedule(temp_val as usize, get_errno() as usize, 0));
                    self.callback.set(None);
                });
            },
            ProtocolState::SetRegSensorVoltage => {
                // Read sensor voltage register
<<<<<<< HEAD
                self.i2c.read(self.i2c_address, buffer, 2);
=======
                self.i2c.read(buffer, 2);
>>>>>>> 4b591dde
                self.protocol_state.set(ProtocolState::ReadingSensorVoltage);
            },
            ProtocolState::ReadingSensorVoltage => {
                let sensor_voltage =
                    (((buffer[0] as u16) << 8) | buffer[1] as u16) as i16;

                // Select die temperature register
                buffer[0] = Registers::DieTemperature as u8;
<<<<<<< HEAD
                self.i2c.write(self.i2c_address, buffer, 1);
=======
                self.i2c.write(buffer, 1);
>>>>>>> 4b591dde

                self.protocol_state.set(
                    ProtocolState::SetRegDieTemperature(sensor_voltage));
            },
            ProtocolState::SetRegDieTemperature(sensor_voltage) => {
                // Read die temperature register
<<<<<<< HEAD
                self.i2c.read(self.i2c_address, buffer, 2);
=======
                self.i2c.read(buffer, 2);
>>>>>>> 4b591dde
                self.protocol_state.set(
                    ProtocolState::ReadingDieTemperature(sensor_voltage));
            },
            ProtocolState::ReadingDieTemperature(sensor_voltage) => {
                let die_temperature =
                    (((buffer[0] as u16) << 8) | buffer[1] as u16) as i16;
                self.buffer.replace(buffer);

                let temp_val = calculate_temperature(sensor_voltage, die_temperature);

                // disable callback and sensing if in single-shot mode
                if self.repeated_mode.get() == false {
                    // disable temperature sensor. When disabling is finished, we will give the
                    // temperature to the callback.
                    self.disable_sensor(Some(temp_val));
                } else {
                    // send value to callback
                    self.callback.get().map(|mut cb|
                        cb.schedule(temp_val as usize, get_errno() as usize, 0)
                    );

                    self.i2c.disable();
                }
            },
            _ => {}
        }
    }
}

impl<'a> Client for TMP006<'a> {
    fn fired(&self, _: usize) {
        self.buffer.take().map(|buf| {
            // turn on i2c to send commands
            self.i2c.enable();

            // select sensor voltage register and read it
            buf[0] = Registers::SensorVoltage as u8;
<<<<<<< HEAD
            self.i2c.write(self.i2c_address, buf, 1);
=======
            self.i2c.write(buf, 1);
>>>>>>> 4b591dde
            self.protocol_state.set(ProtocolState::SetRegSensorVoltage);
        });
    }
}

impl<'a> Driver for TMP006<'a> {
    fn subscribe(&self, subscribe_num: usize, callback: Callback) -> isize {
        match subscribe_num {
            // single temperature reading with callback
            0 => {
                // single sample mode
                self.repeated_mode.set(false);

                // set callback function
                self.callback.set(Some(callback));

                // enable sensor
                //  turn up the sampling rate so we get the sample faster
                self.enable_sensor(MAX_SAMPLING_RATE);

                0
            },

            // periodic temperature reading subscription
            1 => {
                // periodic sampling mode
                self.repeated_mode.set(true);

                // set callback function
                self.callback.set(Some(callback));

                // enable temperature sensor
                self.enable_sensor(self.sampling_period.get());

                0
            },

            // default
            _ => -1
        }
    }

    fn command(&self, command_num: usize, data: usize) -> isize {
        match command_num {
            // set period for sensing
            0 => {
                // bounds check on the period
                if (data & 0xFFFFFFF8) != 0 {
                    return ERR_BAD_VALUE;
                }

                // set period value
                self.sampling_period.set((data & 0x7) as u8);

                0
            },

            // unsubscribe callback
            1 => {
                // clear callback function
                self.callback.set(None);

                // disable temperature sensor
                self.disable_sensor(None);

                0
            },

            // default
            _ => -1
        }
    }
}
<|MERGE_RESOLUTION|>--- conflicted
+++ resolved
@@ -85,16 +85,9 @@
     ReadingDieTemperature(SensorVoltage),
 }
 
-<<<<<<< HEAD
-pub struct TMP006<'a, I: i2c::I2C + 'a, G: GPIOPin + 'a> {
-    i2c: &'a I,
-    i2c_address: u8,
-    interrupt_pin: &'a G,
-=======
 pub struct TMP006<'a> {
     i2c: &'a i2c::I2CDevice,
     interrupt_pin: &'a GPIOPin,
->>>>>>> 4b591dde
     sampling_period: Cell<u8>,
     repeated_mode: Cell<bool>,
     callback: Cell<Option<Callback>>,
@@ -108,10 +101,6 @@
         // setup and return struct
         TMP006{
             i2c: i2c,
-<<<<<<< HEAD
-            i2c_address: i2c_address,
-=======
->>>>>>> 4b591dde
             interrupt_pin: interrupt_pin,
             sampling_period: Cell::new(DEFAULT_SAMPLING_RATE),
             repeated_mode: Cell::new(false),
@@ -131,11 +120,7 @@
             buf[0] = Registers::Configuration as u8;
             buf[1] = ((config & 0xFF00) >> 8) as u8;
             buf[2] = (config & 0x00FF) as u8;
-<<<<<<< HEAD
-            self.i2c.write(self.i2c_address, buf, 3);
-=======
             self.i2c.write(buf, 3);
->>>>>>> 4b591dde
             self.protocol_state.set(ProtocolState::Configure);
         });
     }
@@ -150,11 +135,7 @@
             buf[0] = Registers::Configuration as u8;
             buf[1] = ((config & 0xFF00) >> 8) as u8;
             buf[2] = (config & 0x00FF) as u8;
-<<<<<<< HEAD
-            self.i2c.write(self.i2c_address, buf, 3);
-=======
             self.i2c.write(buf, 3);
->>>>>>> 4b591dde
             self.protocol_state.set(ProtocolState::Deconfigure(temperature));
         });
     }
@@ -216,11 +197,7 @@
             },
             ProtocolState::SetRegSensorVoltage => {
                 // Read sensor voltage register
-<<<<<<< HEAD
-                self.i2c.read(self.i2c_address, buffer, 2);
-=======
                 self.i2c.read(buffer, 2);
->>>>>>> 4b591dde
                 self.protocol_state.set(ProtocolState::ReadingSensorVoltage);
             },
             ProtocolState::ReadingSensorVoltage => {
@@ -229,22 +206,14 @@
 
                 // Select die temperature register
                 buffer[0] = Registers::DieTemperature as u8;
-<<<<<<< HEAD
-                self.i2c.write(self.i2c_address, buffer, 1);
-=======
                 self.i2c.write(buffer, 1);
->>>>>>> 4b591dde
 
                 self.protocol_state.set(
                     ProtocolState::SetRegDieTemperature(sensor_voltage));
             },
             ProtocolState::SetRegDieTemperature(sensor_voltage) => {
                 // Read die temperature register
-<<<<<<< HEAD
-                self.i2c.read(self.i2c_address, buffer, 2);
-=======
                 self.i2c.read(buffer, 2);
->>>>>>> 4b591dde
                 self.protocol_state.set(
                     ProtocolState::ReadingDieTemperature(sensor_voltage));
             },
@@ -282,11 +251,7 @@
 
             // select sensor voltage register and read it
             buf[0] = Registers::SensorVoltage as u8;
-<<<<<<< HEAD
-            self.i2c.write(self.i2c_address, buf, 1);
-=======
             self.i2c.write(buf, 1);
->>>>>>> 4b591dde
             self.protocol_state.set(ProtocolState::SetRegSensorVoltage);
         });
     }
