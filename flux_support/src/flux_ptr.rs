--- conflicted
+++ resolved
@@ -38,11 +38,7 @@
 
 impl From<NonNull<u8>> for FluxPtr {
     #[flux_rs::sig(fn (value: NonNull<u8>) -> FluxPtr[value])]
-<<<<<<< HEAD
     #[flux_rs::trusted]
-=======
-    #[flux_rs::trusted(reason = "flux wrappers")]
->>>>>>> 3e2291a3
     fn from(value: NonNull<u8>) -> Self {
         FluxPtr {
             inner: value.as_ptr(),
@@ -50,11 +46,17 @@
     }
 }
 
-<<<<<<< HEAD
-#[flux_rs::trusted]
-=======
-#[flux_rs::trusted(reason = "flux wrappers")]
->>>>>>> 3e2291a3
+impl From<NonNull<u8>> for FluxPtr {
+    #[flux_rs::sig(fn (value: NonNull<u8>) -> FluxPtr[value])]
+    #[flux_rs::trusted(reason = "flux wrappers")]
+    fn from(value: NonNull<u8>) -> Self {
+        FluxPtr {
+            inner: value.as_ptr(),
+        }
+    }
+}
+
+#[flux_rs::trusted(reason = "flux wrappers")]
 impl From<*mut u8> for FluxPtr {
     fn from(value: *mut u8) -> Self {
         FluxPtr {
@@ -63,11 +65,7 @@
     }
 }
 
-<<<<<<< HEAD
-#[flux_rs::trusted]
-=======
-#[flux_rs::trusted(reason = "flux wrappers")]
->>>>>>> 3e2291a3
+#[flux_rs::trusted(reason = "flux wrappers")]
 impl From<FluxPtr> for NonNull<u8> {
     fn from(value: FluxPtr) -> NonNull<u8> {
         unsafe { NonNull::new_unchecked(value.inner) }
@@ -124,11 +122,7 @@
 
 // VTOCK-TODO: fill in these functions with obvious implementations
 impl FluxPtr {
-<<<<<<< HEAD
-    #[flux_rs::trusted]
-=======
-    #[flux_rs::trusted(reason = "flux wrappers")]
->>>>>>> 3e2291a3
+    #[flux_rs::trusted(reason = "flux wrappers")]
     #[sig(fn(self: Self[@lhs], rhs: usize) -> Self[if lhs + rhs <= usize::MAX { lhs + rhs } else { lhs + rhs - usize::MAX }])]
     pub const fn wrapping_add(self, count: usize) -> FluxPtr {
         Self {
@@ -136,11 +130,7 @@
         }
     }
 
-<<<<<<< HEAD
-    #[flux_rs::trusted]
-=======
-    #[flux_rs::trusted(reason = "flux wrappers")]
->>>>>>> 3e2291a3
+    #[flux_rs::trusted(reason = "flux wrappers")]
     #[sig(fn(self: Self[@lhs], rhs: usize) -> Self[if lhs >= rhs { lhs - rhs } else { - (lhs - rhs) }])]
     pub const fn wrapping_sub(self, count: usize) -> FluxPtr {
         Self {
@@ -148,41 +138,25 @@
         }
     }
 
-<<<<<<< HEAD
-    #[flux_rs::trusted]
-=======
-    #[flux_rs::trusted(reason = "flux wrappers")]
->>>>>>> 3e2291a3
+    #[flux_rs::trusted(reason = "flux wrappers")]
     #[sig(fn(self: Self[@n]) -> bool[n == 0] )]
     pub fn is_null(self) -> bool {
         self.inner.is_null()
     }
 
-<<<<<<< HEAD
-    #[flux_rs::trusted]
-=======
-    #[flux_rs::trusted(reason = "flux wrappers")]
->>>>>>> 3e2291a3
+    #[flux_rs::trusted(reason = "flux wrappers")]
     #[sig(fn(self: Self[@n]) -> usize[n])]
     pub fn as_usize(self) -> usize {
         self.inner as usize
     }
 
-<<<<<<< HEAD
-    #[flux_rs::trusted]
-=======
-    #[flux_rs::trusted(reason = "flux wrappers")]
->>>>>>> 3e2291a3
+    #[flux_rs::trusted(reason = "flux wrappers")]
     #[sig(fn(self: Self[@n]) -> u32[n])]
     pub fn as_u32(self) -> u32 {
         self.inner as u32
     }
 
-<<<<<<< HEAD
-    #[flux_rs::trusted]
-=======
-    #[flux_rs::trusted(reason = "flux wrappers")]
->>>>>>> 3e2291a3
+    #[flux_rs::trusted(reason = "flux wrappers")]
     #[sig(fn() -> Self[0])]
     pub const fn null() -> Self {
         Self {
@@ -190,11 +164,7 @@
         }
     }
 
-<<<<<<< HEAD
-    #[flux_rs::trusted]
-=======
-    #[flux_rs::trusted(reason = "flux wrappers")]
->>>>>>> 3e2291a3
+    #[flux_rs::trusted(reason = "flux wrappers")]
     #[sig(fn() -> Self[0])]
     pub const fn null_mut() -> Self {
         Self {
@@ -212,11 +182,7 @@
     /// # Safety
     /// the size of u8 is 1 so this is equivalent to self + count
     /// must not overflow the address space
-<<<<<<< HEAD
-    #[flux_rs::trusted]
-=======
-    #[flux_rs::trusted(reason = "flux wrappers")]
->>>>>>> 3e2291a3
+    #[flux_rs::trusted(reason = "flux wrappers")]
     #[flux_rs::sig(fn (Self[@s], { isize[@count] | s + count >= 0 && s + count <= usize::MAX }) -> Self[s + count])]
     pub const unsafe fn offset(self, count: isize) -> Self {
         Self {
@@ -224,11 +190,7 @@
         }
     }
 
-<<<<<<< HEAD
-    #[flux_rs::trusted]
-=======
-    #[flux_rs::trusted(reason = "flux wrappers")]
->>>>>>> 3e2291a3
+    #[flux_rs::trusted(reason = "flux wrappers")]
     pub const fn wrapping_offset(self, count: isize) -> Self {
         Self {
             inner: self.inner.wrapping_offset(count),
@@ -236,11 +198,7 @@
     }
 
     /// # Safety
-<<<<<<< HEAD
-    #[flux_rs::trusted]
-=======
-    #[flux_rs::trusted(reason = "flux wrappers")]
->>>>>>> 3e2291a3
+    #[flux_rs::trusted(reason = "flux wrappers")]
     #[flux_rs::sig(fn (Self[@s], { usize[@count] | s + count <= usize::MAX }) -> Self[s + count])]
     pub const unsafe fn add(self, count: usize) -> Self {
         Self {
@@ -248,31 +206,17 @@
         }
     }
 
-<<<<<<< HEAD
-    #[flux_rs::trusted]
+    #[flux_rs::trusted(reason = "flux wrappers")]
     pub fn unsafe_as_ptr(self) -> *mut u8 {
         self.inner
     }
 }
 
 impl PartialEq for FluxPtr {
-    #[flux_rs::trusted]
+    #[flux_rs::trusted(reason = "flux wrappers")]
     #[flux_rs::sig(fn (&Self[@x], &Self[@y]) -> bool[x == y])]
     fn eq(&self, other: &Self) -> bool {
         self.inner == other.inner
-=======
-    #[flux_rs::trusted(reason = "flux wrappers")]
-    pub fn unsafe_as_ptr(self) -> *mut u8 {
-        self.inner
->>>>>>> 3e2291a3
-    }
-}
-
-impl PartialEq for FluxPtr {
-    #[flux_rs::trusted(reason = "flux wrappers")]
-    #[flux_rs::sig(fn (&Self[@x], &Self[@y]) -> bool[x == y])]
-    fn eq(&self, other: &Self) -> bool {
-        self.inner == other.inner
     }
 }
 
@@ -283,41 +227,25 @@
     }
 
     // Provided methods
-<<<<<<< HEAD
-    #[flux_rs::trusted]
-=======
-    #[flux_rs::trusted(reason = "flux wrappers")]
->>>>>>> 3e2291a3
+    #[flux_rs::trusted(reason = "flux wrappers")]
     #[sig(fn(self: &Self[@lhs], other: &Self[@rhs]) -> bool[lhs < rhs])]
     fn lt(&self, other: &Self) -> bool {
         self.inner.lt(&other.inner)
     }
 
-<<<<<<< HEAD
-    #[flux_rs::trusted]
-=======
-    #[flux_rs::trusted(reason = "flux wrappers")]
->>>>>>> 3e2291a3
+    #[flux_rs::trusted(reason = "flux wrappers")]
     #[sig(fn(self: &Self[@lhs], other: &Self[@rhs]) -> bool[lhs <= rhs])]
     fn le(&self, other: &Self) -> bool {
         self.inner.le(&other.inner)
     }
 
-<<<<<<< HEAD
-    #[flux_rs::trusted]
-=======
-    #[flux_rs::trusted(reason = "flux wrappers")]
->>>>>>> 3e2291a3
+    #[flux_rs::trusted(reason = "flux wrappers")]
     #[sig(fn(self: &Self[@lhs], other: &Self[@rhs]) -> bool[lhs > rhs])]
     fn gt(&self, other: &Self) -> bool {
         self.inner.gt(&other.inner)
     }
 
-<<<<<<< HEAD
-    #[flux_rs::trusted]
-=======
-    #[flux_rs::trusted(reason = "flux wrappers")]
->>>>>>> 3e2291a3
+    #[flux_rs::trusted(reason = "flux wrappers")]
     #[sig(fn(self: &Self[@lhs], other: &Self[@rhs]) -> bool[lhs >= rhs])]
     fn ge(&self, other: &Self) -> bool {
         self.inner.ge(&other.inner)
@@ -359,22 +287,14 @@
 impl Deref for FluxPtr {
     type Target = u8;
 
-<<<<<<< HEAD
-    #[flux_rs::trusted]
-=======
-    #[flux_rs::trusted(reason = "flux wrappers")]
->>>>>>> 3e2291a3
+    #[flux_rs::trusted(reason = "flux wrappers")]
     fn deref(&self) -> &Self::Target {
         unsafe { &*self.inner }
     }
 }
 
 impl DerefMut for FluxPtr {
-<<<<<<< HEAD
-    #[flux_rs::trusted]
-=======
-    #[flux_rs::trusted(reason = "flux wrappers")]
->>>>>>> 3e2291a3
+    #[flux_rs::trusted(reason = "flux wrappers")]
     fn deref_mut(&mut self) -> &mut Self::Target {
         unsafe { &mut *self.inner }
     }
@@ -395,11 +315,7 @@
 }
 
 // TRUSTED: From Rust aliasing rules + the fact that we trust flash < ram in the address space
-<<<<<<< HEAD
-#[flux_rs::trusted]
-=======
-#[flux_rs::trusted(reason = "flux wrappers")]
->>>>>>> 3e2291a3
+#[flux_rs::trusted(reason = "flux wrappers")]
 #[flux_rs::sig(fn (&[u8][@l1], &mut [u8][@l2]) -> Pair<SlicesToRaw, SlicesToRaw>{p: flash_before_ram(p.fst, p.snd) })]
 pub fn mem_slices_to_raw_ptrs(flash: &[u8], ram: &mut [u8]) -> Pair<SlicesToRaw, SlicesToRaw> {
     Pair {
@@ -414,31 +330,19 @@
     }
 }
 
-<<<<<<< HEAD
-#[flux_rs::trusted]
-=======
-#[flux_rs::trusted(reason = "flux wrappers")]
->>>>>>> 3e2291a3
+#[flux_rs::trusted(reason = "flux wrappers")]
 #[flux_rs::sig(fn (_, usize[@len]) -> &mut [T][len])]
 pub fn from_raw_parts_mut<'a, T>(data: *mut T, len: usize) -> &'a mut [T] {
     unsafe { core::slice::from_raw_parts_mut(data, len) }
 }
 
-<<<<<<< HEAD
-#[flux_rs::trusted]
-=======
-#[flux_rs::trusted(reason = "flux wrappers")]
->>>>>>> 3e2291a3
+#[flux_rs::trusted(reason = "flux wrappers")]
 #[flux_rs::sig(fn ({usize[@x] | x < isize::MAX}) -> isize[x])]
 pub fn usize_into_isize(x: usize) -> isize {
     x as isize
 }
 
-<<<<<<< HEAD
-#[flux_rs::trusted]
-=======
-#[flux_rs::trusted(reason = "flux wrappers")]
->>>>>>> 3e2291a3
+#[flux_rs::trusted(reason = "flux wrappers")]
 #[flux_rs::sig(fn ({isize[@x] | x >= 0}) -> usize[x])]
 pub fn isize_into_usize(x: isize) -> usize {
     x as usize
