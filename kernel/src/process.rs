// Licensed under the Apache License, Version 2.0 or the MIT License.
// SPDX-License-Identifier: Apache-2.0 OR MIT
// Copyright Tock Contributors 2022.

//! Types for Tock-compatible processes.

use core::fmt;
use core::fmt::Write;
use core::num::NonZeroU32;
use core::ptr::NonNull;
use core::str;

use crate::capabilities;
use crate::errorcode::ErrorCode;
use crate::ipc;
use crate::kernel::Kernel;
use crate::platform::mpu::{self};
use crate::processbuffer::{ReadOnlyProcessBuffer, ReadWriteProcessBuffer};
use crate::storage_permissions;
use crate::syscall::{self, Syscall, SyscallReturn};
use crate::upcall::UpcallId;
#[allow(clippy::wildcard_imports)]
use flux_support::*;
use tock_tbf::types::CommandPermissions;

// Export all process related types via `kernel::process::`.
pub use crate::process_binary::ProcessBinary;
pub use crate::process_checker::AcceptedCredential;
pub use crate::process_checker::{ProcessCheckerMachine, ProcessCheckerMachineClient};
pub use crate::process_loading::load_processes;
pub use crate::process_loading::ProcessLoadError;
pub use crate::process_loading::SequentialProcessLoaderMachine;
pub use crate::process_loading::{ProcessLoadingAsync, ProcessLoadingAsyncClient};
pub use crate::process_policies::ProcessFaultPolicy;
pub use crate::process_printer::{ProcessPrinter, ProcessPrinterContext};
pub use crate::process_standard::ProcessStandard;

use flux_support::capability::*;
/// Userspace process identifier.
///
/// This is an opaque type that can be used to represent a running process on
/// the board without requiring an actual reference to a `Process` object.
/// Having this `ProcessId` reference type is useful for managing ownership and
/// type issues in Rust, but more importantly `ProcessId` serves as a tool for
/// capsules to hold pointers to applications.
///
/// Since `ProcessId` implements `Copy`, having an `ProcessId` does _not_ ensure
/// that the process the `ProcessId` refers to is still valid. The process may
/// have been removed, terminated, or restarted as a new process. Therefore, all
/// uses of `ProcessId` in the kernel must check that the `ProcessId` is still
/// valid. This check happens automatically when `.index()` is called, as noted
/// by the return type: `Option<usize>`. `.index()` will return the index of the
/// process in the processes array, but if the process no longer exists then
/// `None` is returned.
///
/// Outside of the kernel crate, holders of an `ProcessId` may want to use
/// `.id()` to retrieve a simple identifier for the process that can be
/// communicated over a UART bus or syscall interface. This call is guaranteed
/// to return a suitable identifier for the `ProcessId`, but does not check that
/// the corresponding application still exists.
///
/// This type also provides capsules an interface for interacting with processes
/// since they otherwise would have no reference to a `Process`. Very limited
/// operations are available through this interface since capsules should not
/// need to know the details of any given process. However, certain information
/// makes certain capsules possible to implement. For example, capsules can use
/// the `get_editable_flash_range()` function so they can safely allow an app to
/// modify its own flash.
#[derive(Clone, Copy)]
pub struct ProcessId {
    /// Reference to the main kernel struct. This is needed for checking on
    /// certain properties of the referred app (like its editable bounds), but
    /// also for checking that the index is valid.
    pub(crate) kernel: &'static Kernel,

    /// The index in the kernel.PROCESSES[] array where this app's state is
    /// stored. This makes for fast lookup of the process and helps with
    /// implementing IPC.
    ///
    /// This value is crate visible to enable optimizations in sched.rs. Other
    /// users should call `.index()` instead.
    pub(crate) index: usize,

    /// The unique identifier for this process. This can be used to refer to the
    /// process in situations where a single number is required, for instance
    /// when referring to specific applications across the syscall interface.
    ///
    /// The combination of (index, identifier) is used to check if the app this
    /// `ProcessId` refers to is still valid. If the stored identifier in the
    /// process at the given index does not match the value saved here, then the
    /// process moved or otherwise ended, and this `ProcessId` is no longer
    /// valid.
    identifier: usize,
}

impl PartialEq for ProcessId {
    fn eq(&self, other: &ProcessId) -> bool {
        self.identifier == other.identifier
    }
}

impl Eq for ProcessId {}

impl fmt::Debug for ProcessId {
    fn fmt(&self, formatter: &mut fmt::Formatter) -> fmt::Result {
        // We handle alignment and width.
        if let Some(width) = formatter.width() {
            match formatter.align() {
                Some(fmt::Alignment::Left) => {
                    write!(formatter, "{:<width$}", self.identifier, width = width)
                }
                Some(fmt::Alignment::Right) => {
                    write!(formatter, "{:width$}", self.identifier, width = width)
                }
                Some(fmt::Alignment::Center) => {
                    write!(formatter, "{:^width$}", self.identifier, width = width)
                }
                None => write!(formatter, "{:width$}", self.identifier, width = width),
            }
        } else {
            // Otherwise just do default.
            write!(formatter, "{}", self.identifier)
        }
    }
}

impl ProcessId {
    /// Create a new `ProcessId` object based on the app identifier and its
    /// index in the processes array.
    pub(crate) fn new(kernel: &'static Kernel, identifier: usize, index: usize) -> ProcessId {
        ProcessId {
            kernel,
            index,
            identifier,
        }
    }

    /// Create a new `ProcessId` object based on the app identifier and its
    /// index in the processes array.
    ///
    /// This constructor is public but protected with a capability so that
    /// external implementations of `Process` can use it.
    pub fn new_external(
        kernel: &'static Kernel,
        identifier: usize,
        index: usize,
        _capability: &dyn capabilities::ExternalProcessCapability,
    ) -> ProcessId {
        ProcessId {
            kernel,
            index,
            identifier,
        }
    }

    /// Get the location of this app in the processes array.
    ///
    /// This will return `Some(index)` if the identifier stored in this
    /// `ProcessId` matches the app saved at the known index. If the identifier
    /// does not match then `None` will be returned.
    pub(crate) fn index(&self) -> Option<usize> {
        // Do a lookup to make sure that the index we have is correct.
        if self.kernel.processid_is_valid(self) {
            Some(self.index)
        } else {
            None
        }
    }

    /// Get a `usize` unique identifier for the app this `ProcessId` refers to.
    ///
    /// This function should not generally be used, instead code should just use
    /// the `ProcessId` object itself to refer to various apps on the system.
    /// However, getting just a `usize` identifier is particularly useful when
    /// referring to a specific app with things outside of the kernel, say for
    /// userspace (e.g. IPC) or tockloader (e.g. for debugging) where a concrete
    /// number is required.
    ///
    /// Note, this will always return the saved unique identifier for the app
    /// originally referred to, even if that app no longer exists. For example,
    /// the app may have restarted, or may have been ended or removed by the
    /// kernel. Therefore, calling `id()` is _not_ a valid way to check that an
    /// application still exists.
    pub fn id(&self) -> usize {
        self.identifier
    }

    /// Get the `ShortId` for this application this process is an execution of.
    ///
    /// The `ShortId` is an identifier for the _application_, not the particular
    /// execution (i.e. the currently running process). This makes `ShortId`
    /// distinct from `ProcessId`.
    ///
    /// This function is a helper function as capsules typically use `ProcessId`
    /// as a handle to the running process and corresponding app.
    pub fn short_app_id(&self) -> ShortId {
        self.kernel
            .process_map_or(ShortId::LocallyUnique, *self, |process| {
                process.short_app_id()
            })
    }

    /// Returns the full address of the start and end of the flash region that
    /// the app owns and can write to. This includes the app's code and data and
    /// any padding at the end of the app. It does not include the TBF header,
    /// or any space that the kernel is using for any potential bookkeeping.
    pub fn get_editable_flash_range(&self) -> Result<(usize, usize), ()> {
        self.kernel.process_map_or(Ok((0, 0)), *self, |process| {
            let addresses = process.get_addresses()?;
            Ok((addresses.flash_non_protected_start, addresses.flash_end))
        })
    }

    /// Get the storage permissions for the process. These permissions indicate
    /// what the process is allowed to read and write. Returns `None` if the
    /// process has no storage permissions.
    pub fn get_storage_permissions(&self) -> Option<storage_permissions::StoragePermissions> {
        self.kernel
            .process_map_or(None, *self, |process| process.get_storage_permissions())
    }
}

/// A compressed form of an Application Identifier.
///
/// ShortIds are useful for more efficient operations with app identifiers
/// within the kernel. They are guaranteed to be unique among all running
/// processes on the same board. However, as they are only 32 bits they are not
/// globally unique.
///
/// ShortIds are persistent across restarts of the same app (whereas ProcessIDs
/// are not).
///
/// As ShortIds must be unique for each app on a board, and since not every
/// platform may have a use for ShortIds, the definition of a ShortId provides a
/// convenient mechanism for meeting the uniqueness requirement without actually
/// requiring assigning unique discrete values to each app. This is done with
/// the `LocallyUnique` variant which is an abstract ID that is guaranteed to be
/// unique (i.e. an equality comparison with any other ShortId will always
/// return `false`). Platforms which have a use for an actual number for a
/// `ShortId` should use the `Fixed(NonZeroU32)` variant. Note, for type space
/// efficiency, we disallow using the number 0 as a fixed ShortId.
///
/// ShortIds are assigned to the app as part of the credential checking process.
/// Specifically, an implementation of the `process_checker::Compress` trait
/// assigns ShortIds.
#[derive(Clone, Copy)]
pub enum ShortId {
    /// An abstract `ShortId` that is always guaranteed to be unique. As this is
    /// not an actual discrete value, it cannot be used for anything other than
    /// meeting the uniqueness requirement.
    LocallyUnique,
    /// A 32 bit number `ShortId`. This fixed value is guaranteed to be unique
    /// among all running processes as the kernel will not start two processes
    /// with the same ShortId.
    Fixed(core::num::NonZeroU32),
}

impl PartialEq for ShortId {
    fn eq(&self, other: &Self) -> bool {
        match (self, other) {
            (ShortId::Fixed(a), ShortId::Fixed(b)) => a == b,
            _ => false,
        }
    }
}
impl Eq for ShortId {}

impl core::convert::From<Option<core::num::NonZeroU32>> for ShortId {
    fn from(id: Option<core::num::NonZeroU32>) -> ShortId {
        match id {
            Some(fixed) => ShortId::Fixed(fixed),
            None => ShortId::LocallyUnique,
        }
    }
}

impl core::fmt::Display for ShortId {
    fn fmt(&self, fmt: &mut core::fmt::Formatter) -> fmt::Result {
        match *self {
            ShortId::LocallyUnique => {
                write!(fmt, "Unique")
            }
            ShortId::Fixed(id) => {
                write!(fmt, "0x{:<8x} ", id)
            }
        }
    }
}

/// Enum used to inform scheduler why a process stopped executing (aka why
/// `do_process()` returned).
///
/// This is publicly exported to allow for schedulers implemented outside of the
/// kernel crate.
#[derive(PartialEq, Eq)]
pub enum StoppedExecutingReason {
    /// The process returned because it is no longer ready to run.
    NoWorkLeft,

    /// The process faulted, and the board restart policy was configured such
    /// that it was not restarted and there was not a kernel panic.
    StoppedFaulted,

    /// The kernel stopped the process.
    Stopped,

    /// The process was preempted because its timeslice expired.
    TimesliceExpired,

    /// The process returned because it was preempted by the kernel. This can
    /// mean that kernel work became ready (most likely because an interrupt
    /// fired and the kernel thread needs to execute the bottom half of the
    /// interrupt), or because the scheduler no longer wants to execute that
    /// process.
    KernelPreemption,
}

/// The version of a binary.
#[derive(PartialEq, Eq, PartialOrd, Ord, Debug)]
pub struct BinaryVersion(NonZeroU32);

impl BinaryVersion {
    /// Creates a new binary version.
    pub fn new(value: NonZeroU32) -> Self {
        Self(value)
    }
}

/// This trait represents a generic process that the Tock scheduler can
/// schedule.
pub trait Process {
    /// Returns the process's identifier.
    fn processid(&self) -> ProcessId;

    /// Returns the [`ShortId`] generated by the application binary checker at
    /// loading.
    fn short_app_id(&self) -> ShortId;

    /// Returns the version number of the binary in this process, as specified
    /// in a TBF Program Header. If the binary has no version assigned this
    /// returns [`None`].
    fn binary_version(&self) -> Option<BinaryVersion>;

    /// Return the credential which the credential checker approved if the
    /// credential checker approved a credential. If the process was allowed to
    /// run without credentials, return `None`.
    fn get_credential(&self) -> Option<AcceptedCredential>;

    /// Returns how many times this process has been restarted.
    fn get_restart_count(&self) -> usize;

    /// Get the name of the process. Used for IPC.
    fn get_process_name(&self) -> &'static str;

    /// Return if there are any Tasks (upcalls/IPC requests) enqueued for the
    /// process.
    fn has_tasks(&self) -> bool;

    /// Returns the number of pending tasks. If 0 then `dequeue_task()` will
    /// return `None` when called.
    fn pending_tasks(&self) -> usize;

    /// Queue a [`Task`] for the process. This will be added to a per-process
    /// buffer and executed by the scheduler. [`Task`]s are some function the
    /// process should run, for example a upcall or an IPC call.
    ///
    /// This function returns:
    /// - `Ok(())` if the [`Task`] was successfully enqueued.
    /// - [`Err(ErrorCode::NODEVICE)`] if the process is no longer alive.
    /// - [`Err(ErrorCode::NOMEM)`] if the task could not be enqueued because
    ///   there is insufficient space in the internal task queue.
    ///
    /// Other return values must be treated as kernel-internal errors.
    fn enqueue_task(&self, task: Task) -> Result<(), ErrorCode>;

    /// Remove the scheduled operation from the front of the queue and return it
    /// to be handled by the scheduler.
    ///
    /// If there are no [`Task`]s in the queue for this process this will return
    /// [`None`].
    fn dequeue_task(&self) -> Option<Task>;

    /// Search the work queue for the first pending operation with the given
    /// `upcall_id` and if one exists remove it from the queue.process
    ///
    /// ## Returns
    ///
    /// Returns the associated [`Task`] if one was found, otherwise returns
    /// [`None`].
    fn remove_upcall(&self, upcall_id: UpcallId) -> Option<Task>;

    /// Remove all scheduled upcalls with the given `upcall_id` from the task
    /// queue.
    fn remove_pending_upcalls(&self, upcall_id: UpcallId);

    /// Returns the current state the process is in.
    fn get_state(&self) -> State;

    /// Returns whether this process is ready to execute.
    ///
    /// A process is ready if it has work to do or if it was interrupted while
    /// executing and can continue to execute.
    ///
    /// ## Returns
    ///
    /// `true` if the process is ready and `false` otherwise.
    fn ready(&self) -> bool;

    /// Returns whether the process is running or not.
    ///
    /// A process is considered running if it is active and has active stack
    /// frames. A running process can be executed.
    ///
    /// A process that is not running cannot be executed. The process may have
    /// faulted or it may have completed.
    ///
    /// ## Returns
    ///
    /// `true` if the process is running and `false` otherwise.
    fn is_running(&self) -> bool;

    /// Move this process from the running state to the yielded state.
    ///
    /// This will fail (i.e. not do anything) if the process was not previously
    /// running.
    fn set_yielded_state(&self);

    /// Move this process from the running state to the yielded-for state.
    ///
    /// This will fail (i.e. not do anything) if the process was not previously
    /// running.
    fn set_yielded_for_state(&self, upcall_id: UpcallId);

    /// Move this process from running or yielded state into the stopped state.
    ///
    /// This will fail (i.e. not do anything) if the process was not either
    /// running or yielded.
    fn stop(&self);

    /// Move this stopped process back into its original state.
    ///
    /// This transitions a process from
    /// [`Stopped`](State::Stopped) to [`Running`](State::Running), [`Yielded`](State::Running) or
    /// [`YieldedFor`](State::YieldedFor).
    ///
    /// This will fail (i.e. not do anything) if the process was not stopped.
    fn resume(&self);

    /// Put this process in the fault state.
    ///
    /// The kernel will use the process's fault policy to decide what action to
    /// take in regards to the faulted process.
    fn set_fault_state(&self);

    /// Start a terminated process. This function can only be called on a
    /// terminated process.
    ///
    /// The caller MUST verify this process is unique before calling this
    /// function. This requires a capability to call to ensure that the caller
    /// have verified that this process is unique before trying to start it.
    fn start(&self, cap: &dyn crate::capabilities::ProcessStartCapability);

    /// Terminates and attempts to restart the process. The process and current
    /// application always terminate. The kernel may, based on its own policy,
    /// restart the application using the same process, reuse the process for
    /// another application, or simply terminate the process and application.
    ///
    /// This function can be called when the process is in any state except for
    /// [`Terminated`](State::Terminated). It attempts to reset all process
    /// state and re-initialize it so that it can be reused.
    ///
    /// Restarting an application can fail for three general reasons:
    ///
    /// 1. The process is already terminated. Use [`Process::start()`] instead.
    ///
    /// 2. The kernel chooses not to restart the application, based on its
    ///    policy.
    ///
    /// 3. The kernel decides to restart the application but fails to do so
    ///    because some state can no long be configured for the process. For
    ///    example, the syscall state for the process fails to initialize.
    ///
    /// After `try_restart()` runs, the process will either be queued to run the
    /// same application's `_start` function, terminated, or queued to run a
    /// different application's `_start` function.
    ///
    /// As the process will be terminated before being restarted, this function
    /// accepts an optional `completion_code`. If the process provided a
    /// completion code (e.g. via the exit syscall), then this should be called
    /// with `Some(u32)`. If the kernel is trying to restart the process and the
    /// process did not provide a completion code, then this should be called
    /// with `None`.
    fn try_restart(&self, completion_code: Option<u32>);

    /// Stop and clear a process's state and put it into the
    /// [`Terminated`](State::Terminated) state.
    ///
    /// This will end the process, but does not reset it such that it could be
    /// restarted and run again. This function instead frees grants and any
    /// queued tasks for this process, but leaves the debug information about
    /// the process and other state intact.
    ///
    /// When a process is terminated, an optional `completion_code` should be
    /// stored for the process. If the process provided the completion code
    /// (e.g. via the exit syscall), then this function should be called with a
    /// completion code of `Some(u32)`. If the kernel is terminating the process
    /// and therefore has no completion code from the process, it should provide
    /// `None`.
    fn terminate(&self, completion_code: Option<u32>);

    /// Get the completion code if the process has previously terminated.
    ///
    /// ## Returns
    ///
    /// If the process has never terminated then there has been no opportunity
    /// for a completion code to be set, and this will return `None`.
    ///
    /// If the process has previously terminated this will return `Some()`. If
    /// the last time the process terminated it did not provide a completion
    /// code (e.g. the process faulted), then this will return `Some(None)`. If
    /// the last time the process terminated it did provide a completion code,
    /// this will return `Some(Some(completion_code))`.
    fn get_completion_code(&self) -> Option<Option<u32>>;

    // memop operations

    /// Change the location of the program break to `new_break` and reallocate
    /// the MPU region covering program memory.
    ///
    /// ## Returns
    ///
    /// On success, return the previous break address.
    ///
    /// On error, return:
    /// - [`Error::InactiveApp`] if the process is not running and adjusting the
    ///   memory pointers is not valid.
    /// - [`Error::OutOfMemory`] if the requested break would overlap with the
    ///   grant region or if the newly requested memory cannot be protected with
    ///   the MPU.
    /// - [`Error::AddressOutOfBounds`] if the requested break is beyond the
    ///   process's memory region.
    /// - [`Error::KernelError`] if there was an internal kernel error. This is
    ///   a bug.
    fn brk(&self, new_break: FluxPtrU8Mut) -> Result<FluxPtrU8Mut, Error>;

    /// Change the location of the program break by `increment` bytes,
    /// reallocate the MPU region covering program memory, and return the
    /// previous break address.
    ///
    /// ## Returns
    ///
    /// On success, return the previous break address.
    ///
    /// On error, return:
    /// - [`Error::InactiveApp`] if the process is not running and adjusting the
    ///   sbrk is not valid.
    /// - [`Error::OutOfMemory`] if the requested break would overlap with the
    ///   grant region or if the newly requested memory cannot be protected with
    ///   the MPU.
    /// - [`Error::AddressOutOfBounds`] if the requested break is beyond the
    ///   process's memory region.
    /// - [`Error::KernelError`] if there was an internal kernel error. This is
    ///   a bug.
    fn sbrk(&self, increment: isize) -> Result<FluxPtrU8Mut, Error>;

    /// How many writeable flash regions defined in the TBF header for this
    /// process.
    ///
    /// ## Returns
    ///
    /// The number of writeable flash regions defined for this process.
    fn number_writeable_flash_regions(&self) -> usize;

    /// Get the offset from the beginning of flash and the size of the defined
    /// writeable flash region.
    ///
    /// ## Returns
    ///
    /// A tuple containing the a `u32` of the offset from the beginning of the
    /// process's flash region where the writeable region starts and a `u32` of
    /// the size of the region in bytes.
    fn get_writeable_flash_region(&self, region_index: usize) -> (u32, u32);

    /// Debug function to update the kernel on where the stack starts for this
    /// process. Processes are not required to call this through the memop
    /// system call, but it aids in debugging the process.
    fn update_stack_start_pointer(&self, stack_pointer: FluxPtrU8Mut);

    /// Debug function to update the kernel on where the process heap starts.
    /// Also optional.
    fn update_heap_start_pointer(&self, heap_pointer: FluxPtrU8Mut);

    /// Creates a [`ReadWriteProcessBuffer`] from the given offset and size in
    /// process memory.
    ///
    /// ## Returns
    ///
    /// In case of success, this method returns the created
    /// [`ReadWriteProcessBuffer`].
    ///
    /// In case of an error, an appropriate `ErrorCode` is returned:
    ///
    /// - If the memory is not contained in the process-accessible memory space
    ///   / `buf_start_addr` and `size` are not a valid read-write buffer (any
    ///   byte in the range is not read/write accessible to the process):
    ///   [`ErrorCode::INVAL`].
    /// - If the process is not active: [`ErrorCode::FAIL`].
    /// - For all other errors: [`ErrorCode::FAIL`].
    fn build_readwrite_process_buffer(
        &self,
        buf_start_addr: FluxPtrU8Mut,
        size: usize,
    ) -> Result<ReadWriteProcessBuffer, ErrorCode>;

    /// Creates a [`ReadOnlyProcessBuffer`] from the given offset and size in
    /// process memory.
    ///
    /// ## Returns
    ///
    /// In case of success, this method returns the created
    /// [`ReadOnlyProcessBuffer`].
    ///
    /// In case of an error, an appropriate ErrorCode is returned:
    ///
    /// - If the memory is not contained in the process-accessible memory space
    ///   / `buf_start_addr` and `size` are not a valid read-only buffer (any
    ///   byte in the range is not read-accessible to the process):
    ///   [`ErrorCode::INVAL`].
    /// - If the process is not active: [`ErrorCode::FAIL`].
    /// - For all other errors: [`ErrorCode::FAIL`].
    fn build_readonly_process_buffer(
        &self,
        buf_start_addr: FluxPtrU8Mut,
        size: usize,
    ) -> Result<ReadOnlyProcessBuffer, ErrorCode>;

    /// Set a single byte within the process address space at `addr` to `value`.
    /// Return true if `addr` is within the RAM bounds currently exposed to the
    /// process (thereby writable by the process itself) and the value was set,
    /// false otherwise.
    ///
    /// ### Safety
    ///
    /// This function verifies that the byte to be written is in the process's
    /// accessible memory. However, to avoid undefined behavior the caller needs
    /// to ensure that no other references exist to the process's memory before
    /// calling this function.
    fn set_byte(&self, addr: FluxPtrU8Mut, value: u8) -> Result<bool, ()>;

    /// Return the permissions for this process for a given `driver_num`.
    ///
    /// The returned `CommandPermissions` will indicate if any permissions for
    /// individual command numbers are specified. If there are permissions set
    /// they are returned as a 64 bit bitmask for sequential command numbers.
    /// The offset indicates the multiple of 64 command numbers to get
    /// permissions for.
    fn get_command_permissions(&self, driver_num: usize, offset: usize) -> CommandPermissions;

    /// Get the storage permissions for the process.
    ///
    /// Returns `None` if the process has no storage permissions.
    fn get_storage_permissions(&self) -> Option<storage_permissions::StoragePermissions>;

    // mpu

    /// Configure the MPU to use the process's allocated regions.
    ///
    /// It is not valid to call this function when the process is inactive (i.e.
    /// the process will not run again).
    fn setup_mpu(&self) -> MpuConfiguredCapability;

    /// Allocate a new MPU region for the process that is at least
    /// `min_region_size` bytes and lies within the specified stretch of
    /// unallocated memory.
    ///
    /// It is not valid to call this function when the process is inactive (i.e.
    /// the process will not run again).
<<<<<<< HEAD
    fn add_mpu_region(&self, start: FluxPtrU8Mut, size: usize) -> Option<mpu::Region>;
=======
    fn add_mpu_region(&self, start: FluxPtrU8, size: usize) -> Option<mpu::Region>;
>>>>>>> 3e2291a3

    // grants

    /// Allocate memory from the grant region and store the reference in the
    /// proper grant pointer index.
    ///
    /// This function must check that doing the allocation does not cause the
    /// kernel memory break to go below the top of the process accessible memory
    /// region allowed by the MPU. Note, this can be different from the actual
    /// app_brk, as MPU alignment and size constraints may result in the MPU
    /// enforced region differing from the app_brk.
    ///
    /// This will return `Err(())` and fail if:
    /// - The process is inactive, or
    /// - There is not enough available memory to do the allocation, or
    /// - The grant_num is invalid, or
    /// - The grant_num already has an allocated grant.
    fn allocate_grant(
        &self,
        grant_num: usize,
        driver_num: usize,
        size: usize,
        align: usize,
    ) -> Result<(), ()>;

    /// Check if a given grant for this process has been allocated.
    ///
    /// Returns `None` if the process is not active. Otherwise, returns `true`
    /// if the grant has been allocated, `false` otherwise.
    fn grant_is_allocated(&self, grant_num: usize) -> Option<bool>;

    /// Allocate memory from the grant region that is `size` bytes long and
    /// aligned to `align` bytes. This is used for creating custom grants which
    /// are not recorded in the grant pointer array, but are useful for capsules
    /// which need additional process-specific dynamically allocated memory.
    ///
    /// If successful, return a Ok() with an identifier that can be used with
    /// `enter_custom_grant()` to get access to the memory and the pointer to
    /// the memory which must be used to initialize the memory.
    fn allocate_custom_grant(
        &self,
        size: usize,
        align: usize,
    ) -> Result<(ProcessCustomGrantIdentifier, NonNull<u8>), ()>;

    /// Enter the grant based on `grant_num` for this process.
    ///
    /// Entering a grant means getting access to the actual memory for the
    /// object stored as the grant.
    ///
    /// This will return an `Err` if the process is inactive of the `grant_num`
    /// is invalid, if the grant has not been allocated, or if the grant is
    /// already entered. If this returns `Ok()` then the pointer points to the
    /// previously allocated memory for this grant.
    fn enter_grant(&self, grant_num: usize) -> Result<NonNull<u8>, Error>;

    /// Enter a custom grant based on the `identifier`.
    ///
    /// This retrieves a pointer to the previously allocated custom grant based
    /// on the identifier returned when the custom grant was allocated.
    ///
    /// This returns an error if the custom grant is no longer accessible, or if
    /// the process is inactive.
    fn enter_custom_grant(
        &self,
        identifier: ProcessCustomGrantIdentifier,
    ) -> Result<FluxPtrU8Mut, Error>;

    /// Opposite of `enter_grant()`. Used to signal that the grant is no longer
    /// entered.
    ///
    /// If `grant_num` is valid, this function cannot fail. If `grant_num` is
    /// invalid, this function will do nothing. If the process is inactive then
    /// grants are invalid and are not entered or not entered, and this function
    /// will do nothing.
    ///
    /// ### Safety
    ///
    /// The caller must ensure that no references to the memory inside the grant
    /// exist after calling `leave_grant()`. Otherwise, it would be possible to
    /// effectively enter the grant twice (once using the existing reference,
    /// once with a new call to `enter_grant()`) which breaks the memory safety
    /// requirements of grants.
    unsafe fn leave_grant(&self, grant_num: usize);

    /// Return the count of the number of allocated grant pointers if the
    /// process is active. This does not count custom grants. This is used to
    /// determine if a new grant has been allocated after a call to
    /// `SyscallDriver::allocate_grant()`.
    ///
    /// Useful for debugging/inspecting the system.
    fn grant_allocated_count(&self) -> Option<usize>;

    /// Get the grant number (grant_num) associated with a given driver number
    /// if there is a grant associated with that driver_num.
    fn lookup_grant_from_driver_num(&self, driver_num: usize) -> Result<usize, Error>;

    // subscribe

    /// Verify that an upcall function pointer is within process-accessible
    /// memory.
    ///
    /// Returns `true` if the upcall function pointer is valid for this process,
    /// and `false` otherwise.
    fn is_valid_upcall_function_pointer(&self, upcall_fn: NonNull<()>) -> Result<bool, ()>;

    // functions for processes that are architecture specific

    /// Set the return value the process should see when it begins executing
    /// again after the syscall.
    ///
    /// It is not valid to call this function when the process is inactive (i.e.
    /// the process will not run again).
    ///
    /// This can fail, if the UKB implementation cannot correctly set the return
    /// value. An example of how this might occur:
    ///
    /// 1. The UKB implementation uses the process's stack to transfer values
    ///    between kernelspace and userspace.
    /// 2. The process calls memop.brk and reduces its accessible memory region
    ///    below its current stack.
    /// 3. The UKB implementation can no longer set the return value on the
    ///    stack since the process no longer has access to its stack.
    ///
    /// If it fails, the process will be put into the faulted state.
    fn set_syscall_return_value(&self, return_value: SyscallReturn);

    /// Set the function that is to be executed when the process is resumed.
    ///
    /// It is not valid to call this function when the process is inactive (i.e.
    /// the process will not run again).
    fn set_process_function(&self, callback: FunctionCall);

    /// Context switch to a specific process.
    ///
    /// This will return `None` if the process is inactive and cannot be
    /// switched to.
    fn switch_to(
        &self,
        mpu_configured: MpuConfiguredCapability,
        mpu_enabled: MpuEnabledCapability,
    ) -> Option<syscall::ContextSwitchReason>;

    /// Return process state information related to the location in memory of
    /// various process data structures.
    fn get_addresses(&self) -> Result<ProcessAddresses, ()>;

    /// Flash start
    fn get_flash_start(&self) -> Option<usize>;

    /// Flash End
    fn get_flash_end(&self) -> Option<usize>;

    /// SRAM Start
    fn get_sram_start(&self) -> Option<usize>;

    /// SRAM End
    fn get_sram_end(&self) -> Option<usize>;

    /// Return process state information related to the size in memory of
    /// various process data structures.
    fn get_sizes(&self) -> ProcessSizes;

    /// Write stored state as a binary blob into the `out` slice. Returns the
    /// number of bytes written to `out` on success.
    ///
    /// Returns `ErrorCode::SIZE` if `out` is too short to hold the stored state
    /// binary representation. Returns `ErrorCode::FAIL` on an internal error.
    fn get_stored_state(&self, out: &mut [u8]) -> Result<usize, ErrorCode>;

    /// Print out the full state of the process: its memory map, its context,
    /// and the state of the memory protection unit (MPU).
    fn print_full_process(&self, writer: &mut dyn Write);

    // debug

    /// Returns how many syscalls this app has called.
    fn debug_syscall_count(&self) -> usize;

    /// Returns how many upcalls for this process have been dropped.
    fn debug_dropped_upcall_count(&self) -> usize;

    /// Returns how many times this process has exceeded its timeslice.
    fn debug_timeslice_expiration_count(&self) -> usize;

    /// Increment the number of times the process has exceeded its timeslice.
    fn debug_timeslice_expired(&self);

    /// Increment the number of times the process called a syscall and record
    /// the last syscall that was called.
    fn debug_syscall_called(&self, last_syscall: Syscall);

    /// Return the last syscall the process called. Returns `None` if the
    /// process has not called any syscalls or the information is unknown.
    fn debug_syscall_last(&self) -> Option<Syscall>;
}

/// Opaque identifier for custom grants allocated dynamically from a process's
/// grant region.
///
/// This type allows Process to provide a handle to a custom grant within a
/// process's memory that `ProcessGrant` can use to access the custom grant
/// memory later.
///
/// We use this type rather than a direct pointer so that any attempt to access
/// can ensure the process still exists and is valid, and that the custom grant
/// has not been freed.
///
/// The fields of this struct are private so only Process can create this
/// identifier.
#[derive(Copy, Clone)]
pub struct ProcessCustomGrantIdentifier {
    pub(crate) offset: usize,
}

/// Error types related to processes.
#[derive(Copy, Clone, Debug, Eq, PartialEq)]
pub enum Error {
    /// The process has been removed and no longer exists. For example, the
    /// kernel could stop a process and re-claim its resources.
    NoSuchApp,
    /// The process does not have enough memory to complete the requested
    /// operation.
    OutOfMemory,
    /// The provided memory address is not accessible or not valid for the
    /// process.
    AddressOutOfBounds,
    /// The process is inactive (likely in a fault or exit state) and the
    /// attempted operation is therefore invalid.
    InactiveApp,
    /// This likely indicates a bug in the kernel and that some state is
    /// inconsistent in the kernel.
    KernelError,
    /// Indicates some process data, such as a Grant, is already borrowed.
    AlreadyInUse,
}

impl From<Error> for Result<(), ErrorCode> {
    fn from(err: Error) -> Result<(), ErrorCode> {
        match err {
            Error::OutOfMemory => Err(ErrorCode::NOMEM),
            Error::AddressOutOfBounds => Err(ErrorCode::INVAL),
            Error::NoSuchApp => Err(ErrorCode::INVAL),
            Error::InactiveApp => Err(ErrorCode::FAIL),
            Error::KernelError => Err(ErrorCode::FAIL),
            Error::AlreadyInUse => Err(ErrorCode::FAIL),
        }
    }
}

impl From<Error> for ErrorCode {
    fn from(err: Error) -> ErrorCode {
        match err {
            Error::OutOfMemory => ErrorCode::NOMEM,
            Error::AddressOutOfBounds => ErrorCode::INVAL,
            Error::NoSuchApp => ErrorCode::INVAL,
            Error::InactiveApp => ErrorCode::FAIL,
            Error::KernelError => ErrorCode::FAIL,
            Error::AlreadyInUse => ErrorCode::FAIL,
        }
    }
}

/// States a process can be in.
///
/// This is public so external implementations of `Process` can re-use these
/// process states.
///
/// While a process is running, it transitions between the `Running`, `Yielded`,
/// `YieldedFor`, and `Stopped` states. If an error occurs (e.g., a memory
/// access error), the kernel faults it and either leaves it in the `Faulted`
/// state, restarts it, or takes some other action defined by the kernel fault
/// policy. If the process issues an `exit-terminate` system call, it enters the
/// `Terminated` state. If it issues an `exit-restart` system call, it
/// terminates then tries to back to a runnable state.
///
/// When a process faults, it enters the `Faulted` state. To be restarted, it
/// must first transition to the `Terminated` state, which means that all of its
/// state has been cleaned up.
#[derive(Copy, Clone, Debug, Eq, PartialEq)]
pub enum State {
    /// Process expects to be running code. The process may not be currently
    /// scheduled by the scheduler, but the process has work to do if it is
    /// scheduled.
    Running,

    /// Process stopped executing and returned to the kernel because it called
    /// the `yield` syscall. This likely means it is waiting for some event to
    /// occur, but it could also mean it has finished and doesn't need to be
    /// scheduled again.
    Yielded,

    /// Process stopped executing and returned to the kernel because it called
    /// the `WaitFor` variant of the `yield` syscall. The process should not be
    /// scheduled until the specified driver attempts to execute the specified
    /// upcall.
    YieldedFor(UpcallId),

    /// The process is stopped and the previous state the process was in when it
    /// was stopped. This is used if the kernel forcibly stops a process. This
    /// state indicates to the kernel not to schedule the process, but if the
    /// process is to be resumed later it should be put back in its previous
    /// state so it will execute correctly.
    Stopped(StoppedState),

    /// The process ran, faulted while running, and is no longer runnable. For a
    /// faulted process to be made runnable, it must first be terminated (to
    /// clean up its state).
    Faulted,

    /// The process is not running: it exited with the `exit-terminate` system
    /// call or was terminated for some other reason (e.g., by the process
    /// console). Processes in the `Terminated` state can be run again.
    Terminated,
}

/// States a process could previously have been in when stopped.
///
/// This is public so external implementations of `Process` can re-use these
/// process stopped states.
///
/// These are recorded so the process can be returned to its previous state when
/// it is resumed.
#[derive(Copy, Clone, Debug, Eq, PartialEq)]
pub enum StoppedState {
    /// The process was in the running state when it was stopped.
    Running,
    /// The process was in the yielded state when it was stopped.
    Yielded,
    /// The process was in the yielded for state when it was stopped with a
    /// particular upcall it was waiting for.
    YieldedFor(UpcallId),
}

/// The action the kernel should take when a process encounters a fault.
///
/// When an exception occurs during a process's execution (a common example is a
/// process trying to access memory outside of its allowed regions) the system
/// will trap back to the kernel, and the kernel has to decide what to do with
/// the process at that point.
///
/// The actions are separate from the policy on deciding which action to take. A
/// separate process-specific policy should determine which action to take.
#[derive(Copy, Clone)]
pub enum FaultAction {
    /// Generate a `panic!()` call and crash the entire system. This is useful
    /// for debugging applications as the error is displayed immediately after
    /// it occurs.
    Panic,

    /// Attempt to cleanup and restart the process which caused the fault. This
    /// resets the process's memory to how it was when the process was started
    /// and schedules the process to run again from its init function.
    Restart,

    /// Stop the process by no longer scheduling it to run.
    Stop,
}

/// Tasks that can be enqueued for a process.
///
/// This is public for external implementations of `Process`.
#[derive(Copy, Clone)]
pub enum Task {
    /// Function pointer in the process to execute. Generally this is a upcall
    /// from a capsule.
    FunctionCall(FunctionCall),
    /// Data to return to the process. This is used to resume a suspended
    /// process without invoking any callbacks in userspace (e.g., in response
    /// to a YieldFor).
    ReturnValue(ReturnArguments),
    /// An IPC operation that needs additional setup to configure memory access.
    IPC((ProcessId, ipc::IPCUpcallType)),
}

/// Enumeration to identify whether a function call for a process comes directly
/// from the kernel or from a upcall subscribed through a `Driver`
/// implementation.
///
/// An example of a kernel function is the application entry point.
#[derive(Copy, Clone, Debug)]
pub enum FunctionCallSource {
    /// For functions coming directly from the kernel, such as `init_fn`.
    Kernel,
    /// For functions coming from capsules or any implementation of `Driver`.
    Driver(UpcallId),
}

/// Struct that defines a upcall that can be passed to a process. The upcall
/// takes four arguments that are `Driver` and upcall specific, so they are
/// represented generically here.
///
/// Likely these four arguments will get passed as the first four register
/// values, but this is architecture-dependent.
///
/// A `FunctionCall` also identifies the upcall that scheduled it, if any, so
/// that it can be unscheduled when the process unsubscribes from this upcall.
#[derive(Copy, Clone, Debug)]
pub struct FunctionCall {
    /// Whether the kernel called this directly or this is an upcall.
    pub source: FunctionCallSource,
    /// The first argument to the function.
    pub argument0: usize,
    /// The second argument to the function.
    pub argument1: usize,
    /// The third argument to the function.
    pub argument2: usize,
    /// The fourth argument to the function.
    pub argument3: usize,
    /// The PC of the function to execute.
    pub pc: usize,
}

/// This is similar to `FunctionCall` but for the special case of the Null
/// Upcall for a subscribe. Because there is no function pointer in a Null
/// Upcall we can only return these values to userspace. This is used to pass
/// around upcall parameters when there is no associated upcall to actually call
/// or userdata.
#[derive(Copy, Clone, Debug)]
pub struct ReturnArguments {
    /// Which upcall generates this event.
    pub upcall_id: UpcallId,
    /// The first argument to return.
    pub argument0: usize,
    /// The second argument to return.
    pub argument1: usize,
    /// The third argument to return.
    pub argument2: usize,
}

/// Collection of process state information related to the memory addresses of
/// different elements of the process.
pub struct ProcessAddresses {
    /// The address of the beginning of the process's region in nonvolatile
    /// memory.
    pub flash_start: usize,
    /// The address of the beginning of the region the process has access to in
    /// nonvolatile memory. This is after the TBF header and any other memory
    /// the kernel has reserved for its own use.
    pub flash_non_protected_start: usize,
    /// The address immediately after the end of part of the process binary that
    /// is covered by integrity; the integrity region is [flash_start -
    /// flash_integrity_end). Footers are stored in the flash after
    /// flash_integrity_end.
    pub flash_integrity_end: usize,
    /// The address immediately after the end of the region allocated for this
    /// process in nonvolatile memory.
    pub flash_end: usize,
    /// The address of the beginning of the process's allocated region in
    /// memory.
    pub sram_start: usize,
    /// The address of the application break. This is the address immediately
    /// after the end of the memory the process has access to.
    pub sram_app_brk: usize,
    /// The lowest address of any allocated grant. This is the start of the
    /// region the kernel is using for its own internal state on behalf of this
    /// process.
    pub sram_grant_start: usize,
    /// The address immediately after the end of the region allocated for this
    /// process in memory.
    pub sram_end: usize,

    /// The address of the start of the process's heap, if known. Note, managing
    /// this is completely up to the process, and the kernel relies on the
    /// process explicitly notifying it of this address. Therefore, its possible
    /// the kernel does not know the start address, or its start address could
    /// be incorrect.
    pub sram_heap_start: Option<usize>,
    /// The address of the top (or start) of the process's stack, if known.
    /// Note, managing the stack is completely up to the process, and the kernel
    /// relies on the process explicitly notifying it of where it started its
    /// stack. Therefore, its possible the kernel does not know the start
    /// address, or its start address could be incorrect.
    pub sram_stack_top: Option<usize>,
    /// The lowest address the kernel has seen the stack pointer. Note, the
    /// stack is entirely managed by the process, and the process could
    /// intentionally obscure this address from the kernel. Also, the stack may
    /// have reached a lower address, this is only the lowest address seen when
    /// the process calls a syscall.
    pub sram_stack_bottom: Option<usize>,
}

/// Collection of process state related to the size in memory of various process
/// structures.
pub struct ProcessSizes {
    /// The number of bytes used for the grant pointer table.
    pub grant_pointers: usize,
    /// The number of bytes used for the pending upcall queue.
    pub upcall_list: usize,
    /// The number of bytes used for the process control block (i.e. the
    /// `ProcessX` struct).
    pub process_control_block: usize,
}<|MERGE_RESOLUTION|>--- conflicted
+++ resolved
@@ -675,11 +675,7 @@
     ///
     /// It is not valid to call this function when the process is inactive (i.e.
     /// the process will not run again).
-<<<<<<< HEAD
     fn add_mpu_region(&self, start: FluxPtrU8Mut, size: usize) -> Option<mpu::Region>;
-=======
-    fn add_mpu_region(&self, start: FluxPtrU8, size: usize) -> Option<mpu::Region>;
->>>>>>> 3e2291a3
 
     // grants
 
