use core::{fmt::Display, ptr::NonNull};

use flux_support::{capability::*, FluxPtrExt};
use flux_support::{max_ptr, max_usize, FluxPtrU8, FluxPtrU8Mut, RArray, Pair};

use crate::{
    platform::mpu::{self, RegionDescriptor},
    process::{Error, ProcessCustomGrantIdentifier},
};

pub(crate) enum AllocateAppMemoryError {
    HeapError,
    FlashError,
}

#[derive(Clone, Copy)]
#[flux_rs::refined_by(
    memory_start: int,
    memory_size: int,
    app_break: int,
    high_water_mark: int,
    kernel_break: int,
    flash_start: int,
    flash_size: int
)]
#[flux_rs::invariant(memory_start + memory_size <= u32::MAX)]
#[flux_rs::invariant(kernel_break < memory_start + memory_size)]
#[flux_rs::invariant(flash_start + flash_size < memory_start)]
#[flux_rs::invariant(app_break >= high_water_mark)]
#[flux_rs::invariant(app_break <= kernel_break)]
#[flux_rs::invariant(high_water_mark >= memory_start)]
pub(crate) struct AppBreaks {
    #[field(FluxPtrU8[memory_start])]
    pub memory_start: FluxPtrU8,
    #[field(usize[memory_size])]
    pub memory_size: usize,
    #[field(FluxPtrU8[app_break])]
    pub app_break: FluxPtrU8,
    #[field(FluxPtrU8[high_water_mark])]
    pub high_water_mark: FluxPtrU8,
    #[field(FluxPtrU8[kernel_break])]
    pub kernel_break: FluxPtrU8,
    #[field(FluxPtrU8[flash_start])]
    pub flash_start: FluxPtrU8,
    #[field(usize[flash_size])]
    pub flash_size: usize,
}

const MAX_RAM_REGION_NUMBER: usize = 1;
const FLASH_REGION_NUMBER: usize = 2;

#[flux_rs::refined_by(
    regions: Map<int, R>,
    breaks: AppBreaks
)]
#[flux_rs::invariant(
    // flash can access
    <R as RegionDescriptor>::region_can_access_exactly(map_select(regions, FLASH_REGION_NUMBER), breaks.flash_start, breaks.flash_start + breaks.flash_size, mpu::Permissions { r: true, w: false, x: true }) &&
    !<R as RegionDescriptor>::overlaps(map_select(regions, FLASH_REGION_NUMBER), 0, breaks.flash_start) &&
    !<R as RegionDescriptor>::overlaps(map_select(regions, FLASH_REGION_NUMBER), breaks.flash_start + breaks.flash_size, u32::MAX) &&
    // ram can access
    <R as RegionDescriptor>::regions_can_access_exactly(
        map_select(regions, MAX_RAM_REGION_NUMBER - 1),
        map_select(regions, MAX_RAM_REGION_NUMBER),
        breaks.memory_start, breaks.app_break, mpu::Permissions { r: true, w: true, x: false }
    ) 
    &&
    !<R as RegionDescriptor>::overlaps(map_select(regions, MAX_RAM_REGION_NUMBER - 1), 0, breaks.memory_start) &&
    !<R as RegionDescriptor>::overlaps(map_select(regions, MAX_RAM_REGION_NUMBER - 1), breaks.app_break, u32::MAX) &&
    !<R as RegionDescriptor>::overlaps(map_select(regions, MAX_RAM_REGION_NUMBER), 0, breaks.memory_start) &&
    !<R as RegionDescriptor>::overlaps(map_select(regions, MAX_RAM_REGION_NUMBER), breaks.app_break, u32::MAX) 
    &&
    // no IPC region overlaps from the start to the end of memory
    <R as RegionDescriptor>::no_region_overlaps_app_block(regions, breaks.memory_start, breaks.memory_start + breaks.memory_size)
)]
pub(crate) struct AppMemoryAllocator<R: RegionDescriptor + Display + Copy> {
    #[field(AppBreaks[breaks])]
    pub breaks: AppBreaks,
    #[field(RArray<R>[regions])]
    pub regions: RArray<R>,
}

impl<R: RegionDescriptor + Display + Copy> Display for AppMemoryAllocator<R> {
    fn fmt(&self, f: &mut core::fmt::Formatter<'_>) -> core::fmt::Result {
        write!(f, "\r\n MPU")?;
        for region in self.regions.iter() {
            write!(f, "{}", region)?;
        }
        write!(f, "\r\n")
    }
}

impl<R: RegionDescriptor + Display + Copy> AppMemoryAllocator<R> {
    #[flux_rs::sig(fn (&Self[@b]) -> FluxPtrU8[b.breaks.flash_start])]
    pub(crate) fn flash_start(&self) -> FluxPtrU8 {
        self.breaks.flash_start
    }

    #[flux_rs::sig(fn (&Self[@b]) -> FluxPtrU8[b.breaks.flash_start + b.breaks.flash_size])]
    pub(crate) fn flash_end(&self) -> FluxPtrU8 {
        self.breaks.flash_start.wrapping_add(self.breaks.flash_size)
    }

    #[flux_rs::sig(fn (&Self[@b]) -> FluxPtrU8[b.breaks.memory_start])]
    pub(crate) fn memory_start(&self) -> FluxPtrU8 {
        self.breaks.memory_start
    }

    #[flux_rs::sig(fn (&Self[@b]) -> usize[b.breaks.memory_size])]
    pub(crate) fn memory_size(&self) -> usize {
        self.breaks.memory_size
    }

    #[flux_rs::sig(fn (&Self[@b]) -> FluxPtrU8[b.breaks.memory_start + b.breaks.memory_size])]
    pub(crate) fn memory_end(&self) -> FluxPtrU8 {
        self.breaks
            .memory_start
            .wrapping_add(self.breaks.memory_size)
    }

    #[flux_rs::sig(fn (&Self[@b]) -> FluxPtrU8[b.breaks.app_break])]
    pub(crate) fn app_break(&self) -> FluxPtrU8 {
        self.breaks.app_break
    }

    #[flux_rs::sig(fn (&Self[@b]) -> FluxPtrU8{p: p == b.breaks.kernel_break && p < b.breaks.memory_start + b.breaks.memory_size })]
    pub(crate) fn kernel_break(&self) -> FluxPtrU8 {
        self.breaks.kernel_break
    }

    #[flux_rs::sig(fn (&Self[@b], start: FluxPtrU8, end: FluxPtrU8) -> bool[end >= start && start >= b.breaks.memory_start && end <= b.breaks.app_break])]
    pub(crate) fn in_app_ram_memory(&self, start: FluxPtrU8, end: FluxPtrU8) -> bool {
        end >= start && start >= self.breaks.memory_start && end <= self.breaks.app_break
    }

    #[flux_rs::sig(fn (&Self[@b], start: FluxPtrU8, end: FluxPtrU8) -> bool[end >= start && start >= b.breaks.flash_start && end <= b.breaks.flash_start + b.breaks.flash_size])]
    pub(crate) fn in_app_flash_memory(&self, start: FluxPtrU8, end: FluxPtrU8) -> bool {
        end >= start
            && start >= self.breaks.flash_start
            && end <= self.breaks.flash_start.wrapping_add(self.breaks.flash_size)
    }

    #[flux_rs::sig(fn () -> RArray<R>{regions:
        forall i in 0..8 {
            let r = map_select(regions, i);
            !<R as RegionDescriptor>::is_set(r)
        }
    })]
    fn new_regions() -> RArray<R> {
        let regions = [R::default(0); 8];
        let mut regions = RArray::new(regions);

        regions.set(0, R::default(0));
        regions.set(1, R::default(1));
        regions.set(2, R::default(2));
        regions.set(3, R::default(3));
        regions.set(4, R::default(4));
        regions.set(5, R::default(5));
        regions.set(6, R::default(6));
        regions.set(7, R::default(7));

        regions
    }

    #[flux_rs::sig(fn (self: &strg Self, _, _) -> Result<(), ()> ensures self: Self)]
    pub(crate) fn add_shared_readonly_buffer(
        &mut self,
        buf_start_addr: FluxPtrU8Mut,
        size: usize,
    ) -> Result<(), ()> {
        let buf_end_addr = buf_start_addr.wrapping_add(size);
        if self.in_app_ram_memory(buf_start_addr, buf_end_addr) {
            // TODO: Check for buffer aliasing here
            // Valid buffer, we need to adjust the app's watermark
            // note: `in_app_owned_memory` ensures this offset does not wrap
            let new_water_mark = max_ptr(self.breaks.high_water_mark, buf_end_addr);
            flux_support::assert(new_water_mark >= self.breaks.high_water_mark);
            flux_support::assert(new_water_mark <= self.memory_end());
            self.breaks.high_water_mark = new_water_mark;
            Ok(())
        } else if self.in_app_flash_memory(buf_start_addr, buf_end_addr) {
            Ok(())
        } else {
            Err(())
        }
    }

    #[flux_rs::sig(fn (self: &strg Self, buf_start_addr: FluxPtrU8Mut, size: usize) -> Result<{() | valid_size(buf_start_addr + size)}, ()> ensures self: Self)]
    pub(crate) fn add_shared_readwrite_buffer(
        &mut self,
        buf_start_addr: FluxPtrU8Mut,
        size: usize,
    ) -> Result<(), ()> {
        // let breaks = &mut self.breaks.ok_or(())?;
        let buf_end_addr = buf_start_addr.wrapping_add(size);
        if buf_start_addr.in_bounds(size)
           && self.in_app_ram_memory(buf_start_addr, buf_end_addr) {
            // TODO: Check for buffer aliasing here
            // Valid buffer, we need to adjust the app's watermark
            // note: `in_app_owned_memory` ensures this offset does not wrap
            let new_water_mark = max_ptr(self.breaks.high_water_mark, buf_end_addr);
            self.breaks.high_water_mark = new_water_mark;
            Ok(())
        } else {
            Err(())
        }
    }

    #[flux_rs::sig(fn (self: &strg Self, _, _) -> Result<_, _> ensures self: Self)]
    pub(crate) fn allocate_custom_grant(
        &mut self,
        size: usize,
        align: usize,
    ) -> Result<(ProcessCustomGrantIdentifier, NonNull<u8>), ()> {
        let ptr = self
            .allocate_in_grant_region_internal(size, align)
            .ok_or(())?;
        let custom_grant_address = ptr.as_usize();
        let process_memory_end = self.memory_end().as_usize();

        Ok((
            ProcessCustomGrantIdentifier {
                offset: process_memory_end - custom_grant_address,
            },
            ptr.into(),
        ))
    }

    #[flux_rs::sig(
        fn (self: &strg Self[@old_bc], usize, usize) -> Option<{p. FluxPtrU8[p] | p < bc.breaks.memory_start + bc.breaks.memory_size}>[#opt]
            ensures self: Self[#bc],
            (opt => bc.breaks.kernel_break >= bc.breaks.app_break) &&
            (!opt => bc == old_bc)
    )]
    pub(crate) fn allocate_in_grant_region_internal(
        &mut self,
        size: usize,
        align: usize,
    ) -> Option<FluxPtrU8> {
        // First, compute the candidate new pointer. Note that at this point
        // we have not yet checked whether there is space for this
        // allocation or that it meets alignment requirements.
        let new_break_unaligned = self.kernel_break().wrapping_sub(size).as_usize();

        // Our minimum alignment requirement is two bytes, so that the
        // lowest bit of the address will always be zero and we can use it
        // as a flag. It doesn't hurt to increase the alignment (except for
        // potentially a wasted byte) so we make sure `align` is at least
        // two.
        let align = max_usize(align, 2);

        // The alignment must be a power of two, 2^a. The expression
        // `!(align - 1)` then returns a mask with leading ones, followed by
        // `a` trailing zeros.
        let alignment_mask = !(align - 1);
        let new_break = FluxPtrU8::from(new_break_unaligned & alignment_mask);

        // Verify there is space for this allocation
        if new_break < self.app_break() || new_break > self.kernel_break() {
            None
        } else {
            // Allocation is valid.
            // The app break is precisely the end of the process
            // accessible memory so we don't need to ask the MPU
            // anything

            // We always allocate down, so we must lower the
            // kernel_memory_break.
            self.set_kernel_break(new_break);

            // ### Safety
            //
            // Here we are guaranteeing that `grant_ptr` is not null. We can
            // ensure this because we just created `grant_ptr` based on the
            // process's allocated memory, and we know it cannot be null.
            Some(new_break)
        }
    }

    #[flux_rs::sig(
        fn (
            self: &strg Self[@old_app],
            { FluxPtrU8[@new_break] | new_break >= old_app.breaks.app_break && new_break < old_app.breaks.memory_start + old_app.breaks.memory_size }
        ) ensures self: Self[{breaks: AppBreaks { kernel_break: new_break, ..old_app.breaks }, ..old_app}]
    )]
    fn set_kernel_break(&mut self, new_break: FluxPtrU8) {
        self.breaks.kernel_break = new_break;
    }

    #[flux_rs::sig(fn (&Self) -> Option<{idx. usize[idx] | idx > 2 && idx < 8}>)]
    #[flux_rs::trusted(
        reason = "invariant might not hold (when place is folded) - there's no mutation"
    )]
    fn next_available_ipc_idx(&self) -> Option<usize> {
        let mut i = 0;
        while i < self.regions.len() {
            let region = self.regions.get(i);
            if i != FLASH_REGION_NUMBER && i <= MAX_RAM_REGION_NUMBER && !region.is_set() {
                return Some(i);
            }
            i += 1;
        }
        None
    }

<<<<<<< HEAD
    #[flux_rs::sig(fn (&Self[@app], &R[@region]) -> bool[exists i in 0..8 {
        <R as RegionDescriptor>::overlaps(region, map_select(app.regions, i))
    }])]
=======
    #[flux_rs::sig(fn (&Self[@app], &R[@region]) -> bool[
        <R as RegionDescriptor>::is_set(region) &&
        exists i in 0..8 { 
            <R as RegionDescriptor>::overlaps(
                map_select(app.regions, i), 
                <R as RegionDescriptor>::start(region),
                <R as RegionDescriptor>::start(region) + <R as RegionDescriptor>::size(region),
            )
        }
    ])]
>>>>>>> 5b170497
    fn any_overlaps(&self, region: &R) -> bool {
        let (start, end) = match (region.start(), region.size()) {
            (Some(start), Some(size)) => (start.as_usize(), start.as_usize() + size),
            _ => return false
        };
        self.regions.get(0).overlaps(start, end)
            || self.regions.get(1).overlaps(start, end)
            || self.regions.get(2).overlaps(start, end)
            || self.regions.get(3).overlaps(start, end)
            || self.regions.get(4).overlaps(start, end)
            || self.regions.get(5).overlaps(start, end)
            || self.regions.get(6).overlaps(start, end)
            || self.regions.get(7).overlaps(start, end)
    }

    #[flux_rs::sig(fn () -> usize[10])]
    fn test() -> usize {
        let mut n0 = 0;
        n0 += 1;
        n0 += 2;
        n0 += 3;
        n0 += 4;
        n0
    }

    #[flux_rs::sig(fn (&Self[@app], &R[@region]) -> bool[
            <R as RegionDescriptor>::overlaps(region, app.breaks.memory_start, app.breaks.memory_start + app.breaks.memory_size)
        ]
    )]
    fn overlaps_app_block(&self, region: &R) -> bool {
<<<<<<< HEAD
        let (start, end) = match (R::start(region), R::size(region)) {
            (Some(start), Some(size)) => {
                let start_us = start.as_usize();
                (start_us, start_us + size)
            }
            _ => return false,
        };

        let _ = Self::test();
        let mem_end = self.memory_end().as_usize();
        let mem_start = self.breaks.memory_start.as_usize();
        end >= start
            && ((start >= mem_start && end <= mem_end) || (end >= mem_start && end <= mem_end))
=======
        let mem_start = self.breaks.memory_start.as_usize();
        let mem_end = mem_start + self.breaks.memory_size;
        region.overlaps(mem_start, mem_end)
>>>>>>> 5b170497
    }

    #[flux_rs::sig(fn (self: &strg Self, start: FluxPtrU8, size: usize{valid_size(start + size)}, _) -> Result<_, _> ensures self: Self)]
    pub(crate) fn allocate_ipc_region(
        &mut self,
        start: FluxPtrU8,
        size: usize,
        permissions: mpu::Permissions,
    ) -> Result<mpu::Region, ()> {
        let buf_start = start.as_usize();
        let buf_end = buf_start + size;
        let memory_start = self.memory_start();
        let memory_size = self.memory_size();
        if buf_start < memory_start.as_usize() + memory_size && memory_start.as_usize() < buf_end {
            return Err(());
        }

        let region_idx = self.next_available_ipc_idx().ok_or(())?;
        let region = R::create_exact_region(region_idx, start, size, permissions).ok_or(())?;

        // make sure new region doesn't overlap
        if self.any_overlaps(&region) || self.overlaps_app_block(&region) {
            return Err(());
        }

        self.regions.set(region_idx, region);
        let start = region.start().ok_or(())?;
        let size = region.size().ok_or(())?;
        Ok(mpu::Region::new(start, size))
    }

    #[flux_rs::sig(
        fn (
            flash_start: FluxPtrU8,
<<<<<<< HEAD
            flash_size: usize{valid_size(flash_start + flash_size)}
        ) -> Result<{r. R[r] |
            <R as RegionDescriptor>::is_set(r) &&
            <R as RegionDescriptor>::rnum(r) == FLASH_REGION_NUMBER &&
            <R as RegionDescriptor>::start(r) == flash_start &&
            <R as RegionDescriptor>::size(r) == flash_size &&
=======
            flash_size: usize
        ) -> Result<R { r:
            <R as RegionDescriptor>::is_set(r) &&
            flash_start == <R as RegionDescriptor>::start(r) &&
            flash_start + flash_size == <R as RegionDescriptor>::start(r) + <R as RegionDescriptor>::size(r) &&
>>>>>>> 5b170497
            <R as RegionDescriptor>::perms(r) == mpu::Permissions { r: true, x: true, w: false }
        }, ()>
    )]
    fn get_flash_region(flash_start: FluxPtrU8, flash_size: usize) -> Result<R, ()> {
        R::create_exact_region(
            FLASH_REGION_NUMBER,
            flash_start,
            flash_size,
            mpu::Permissions::ReadExecuteOnly,
        )
        .ok_or(())
    }

    #[flux_rs::sig(
        fn (
            mem_start: FluxPtrU8,
            mem_size: usize{valid_size(mem_start + mem_size)},
            min_size: usize,
            app_mem_size: usize
<<<<<<< HEAD
        ) -> Result<{r. R[r] |
            <R as RegionDescriptor>::is_set(r) &&
            <R as RegionDescriptor>::rnum(r) == RAM_REGION_NUMBER &&
            <R as RegionDescriptor>::start(r) >= mem_start  &&
            <R as RegionDescriptor>::size(r) >= min_size &&
            <R as RegionDescriptor>::size(r) >= app_mem_size &&
            <R as RegionDescriptor>::start(r) + <R as RegionDescriptor>::size(r) >= <R as RegionDescriptor>::start(r) + min_size &&
            <R as RegionDescriptor>::perms(r) == mpu::Permissions { r: true, w: true, x: false }
         }, ()>
=======
        ) -> Result<Pair<R, R>{p: 
            <R as RegionDescriptor>::start(p.fst) >= mem_start &&
            ((!<R as RegionDescriptor>::is_set(p.snd)) => 
                <R as RegionDescriptor>::regions_can_access_exactly(
                    p.fst,
                    p.snd,
                    <R as RegionDescriptor>::start(p.fst),
                    <R as RegionDescriptor>::start(p.fst) + <R as RegionDescriptor>::size(p.fst),
                    mpu::Permissions { r: true, w: true, x: false }
                )
            ) &&
            (<R as RegionDescriptor>::is_set(p.snd) => 
                <R as RegionDescriptor>::regions_can_access_exactly(
                    p.fst,
                    p.snd,
                    <R as RegionDescriptor>::start(p.fst),
                    <R as RegionDescriptor>::start(p.fst) + <R as RegionDescriptor>::size(p.fst) + <R as RegionDescriptor>::size(p.snd),
                    mpu::Permissions { r: true, w: true, x: false }
                )
            )
        }, ()>    
>>>>>>> 5b170497
    )]
    fn get_ram_regions(
        unallocated_memory_start: FluxPtrU8,
        unallocated_memory_size: usize,
        min_memory_size: usize,
        initial_app_memory_size: usize,
    ) -> Result<Pair<R, R>, ()> {
        // set our stack, data, and heap up
        let ideal_region_size = flux_support::max_usize(min_memory_size, initial_app_memory_size);
        R::allocate_regions(
            MAX_RAM_REGION_NUMBER,
            unallocated_memory_start,
            unallocated_memory_size,
            ideal_region_size,
            mpu::Permissions::ReadWriteOnly,
        )
        .ok_or(())
    }

    #[flux::opts(check_overflow = "strict")]
    #[flux_rs::sig(
        fn (
            ram_regions: Pair<R, R>,
            unallocated_memory_start: FluxPtrU8,
            unallocated_memory_size: usize,
            initial_kernel_memory_size: usize,
            flash_start: FluxPtrU8,
            flash_size: usize,
<<<<<<< HEAD
        ) -> Result<{b. AppBreaks[b] |
                b.memory_start == <R as RegionDescriptor>::start(ram_region) &&
                b.app_break == <R as RegionDescriptor>::start(ram_region) + <R as RegionDescriptor>::size(ram_region) &&
=======
        ) -> Result<{b. AppBreaks[b] | 
                b.memory_start == <R as RegionDescriptor>::start(ram_regions.fst) &&
                ((!<R as RegionDescriptor>::is_set(ram_regions.snd)) => (
                    b.app_break == <R as RegionDescriptor>::start(ram_regions.fst) + <R as RegionDescriptor>::size(ram_regions.fst) 
                )) &&
                (<R as RegionDescriptor>::is_set(ram_regions.snd) => (
                    b.app_break == <R as RegionDescriptor>::start(ram_regions.fst) 
                        + <R as RegionDescriptor>::size(ram_regions.fst) 
                            + <R as RegionDescriptor>::size(ram_regions.snd)
                )) &&
>>>>>>> 5b170497
                b.flash_start == flash_start &&
                b.flash_size == flash_size &&
                b.memory_start >= unallocated_memory_start &&
                valid_size(b.memory_start + b.memory_size) &&
                b.memory_start > 0 &&
                b.memory_size >= initial_kernel_memory_size
            }, ()>
<<<<<<< HEAD
            requires
                <R as RegionDescriptor>::start(ram_region) >= unallocated_memory_start &&
                valid_size(unallocated_memory_start + unallocated_memory_size) &&
=======
            requires 
                <R as RegionDescriptor>::is_set(ram_regions.fst) &&
                <R as RegionDescriptor>::start(ram_regions.fst) >= unallocated_memory_start &&
                unallocated_memory_start + unallocated_memory_size <= u32::MAX &&
>>>>>>> 5b170497
                unallocated_memory_start > 0 &&
                initial_kernel_memory_size > 0 &&
                flash_start + flash_size < unallocated_memory_start &&
                valid_size(<R as RegionDescriptor>::size(ram_region) + initial_kernel_memory_size) // TODO:RJ:ASSERTION:FAILURE
    )]
    fn get_app_breaks(
        ram_regions: Pair<R, R>,
        unallocated_memory_start: FluxPtrU8,
        unallocated_memory_size: usize,
        initial_kernel_memory_size: usize,
        flash_start: FluxPtrU8,
        flash_size: usize,
    ) -> Result<AppBreaks, ()> {
        let memory_start = ram_regions.fst.start().ok_or(())?;
        let snd_region_size = match ram_regions.snd.size() {
            Some(s) => s,
            None => 0
        };
        let app_memory_size = ram_regions.fst.size().ok_or(())? + snd_region_size;
        let app_break = memory_start.as_usize() + app_memory_size;

        // compute the total block size:
        let total_block_size = app_memory_size + initial_kernel_memory_size;

        let block_end = memory_start.as_usize() + total_block_size;

        // make sure we can actually fit everything into te RAM pool
        if block_end > unallocated_memory_start.as_usize() + unallocated_memory_size {
            // We don't have enough memory left in the RAM pool to
            // give this process memory
            return Err(());
        }
        // compute breaks
        let high_water_mark = memory_start;
        let kernel_break = block_end - initial_kernel_memory_size;
        Ok(AppBreaks {
            memory_start,
            memory_size: total_block_size,
            app_break: FluxPtrU8::from(app_break),
            high_water_mark,
            kernel_break: FluxPtrU8::from(kernel_break),
            flash_start,
            flash_size,
        })
    }

    #[flux_rs::trusted(reason = "TODO:RJ:assertion failed: !scope.has_free_vars(arg)")]
    #[flux_rs::sig(
        fn (
            mem_start: FluxPtrU8,
            mem_size: usize,
            min_mem_size: usize,
            app_mem_size: usize,
            kernel_mem_size: usize,
            flash_start: FluxPtrU8,
<<<<<<< HEAD
            flash_size: usize,
        ) -> Result<{app. Self[app] |
=======
            flash_size: usize, 
        ) -> Result<Self { app:
>>>>>>> 5b170497
                let regions = app.regions;
                let breaks = app.breaks;
                app.breaks.memory_start >= mem_start &&
                valid_size(app.breaks.memory_start + app.breaks.memory_size) &&
                app.breaks.memory_start > 0 &&
                app.breaks.memory_size >= kernel_mem_size
            }, AllocateAppMemoryError>
        requires valid_size(mem_start + mem_size) && flash_start + flash_size < mem_start && kernel_mem_size > 0
    )]
    pub(crate) fn allocate_app_memory(
        unallocated_memory_start: FluxPtrU8,
        unallocated_memory_size: usize,
        min_memory_size: usize,
        initial_app_memory_size: usize,
        initial_kernel_memory_size: usize,
        flash_start: FluxPtrU8,
        flash_size: usize,
    ) -> Result<Self, AllocateAppMemoryError> {
        if unallocated_memory_start.as_usize() + unallocated_memory_size > u32::MAX as usize {
            // VTOCK TODO: this isn't possible because usize IS u32 on tock archs but Flux doesn't know that
            // We should be able to fix that
            return Err(AllocateAppMemoryError::HeapError);
        }

        let mut app_regions = Self::new_regions();

        // ask MPU for a region covering flash
        let flash_region = Self::get_flash_region(flash_start, flash_size)
            .map_err(|_| AllocateAppMemoryError::FlashError)?;

        flash_region.lemma_region_can_access_exactly_implies_no_overlap(flash_start, flash_start.wrapping_add(flash_size), mpu::Permissions::ReadExecuteOnly);

        // set the flash region
        app_regions.set(FLASH_REGION_NUMBER, flash_region);

        // ask MPU for a region covering RAM
        let ram_regions = match Self::get_ram_regions(
            unallocated_memory_start,
            unallocated_memory_size,
            min_memory_size,
            initial_app_memory_size,
        )  {
            Ok(r) => r,
            Err(_) => return Err(AllocateAppMemoryError::HeapError)
        };
        // .map_err(|_| AllocateAppMemoryError::HeapError)?;

        // For some reason flux needs this to prove our pre and post conditions
        flux_rs::assert(flash_start.as_usize() + flash_size < unallocated_memory_start.as_usize());
        // flux wants this to cough up the invariant
        // ram_region.start() + ram_region.size() <=u32::MAX,
        // which combines with initial_app_memory_size <= ram_region.size()
        // to check get_app_breaks
        let _ = ram_region.size();

        // Get the app breaks using the RAM region
        let breaks = Self::get_app_breaks(
            ram_regions,
            unallocated_memory_start,
            unallocated_memory_size,
            initial_kernel_memory_size,
            flash_start,
            flash_size,
        )
        .map_err(|_| AllocateAppMemoryError::HeapError)?;

        R::lemma_regions_can_access_exactly_implies_no_overlap(
            &ram_regions.fst, 
            &ram_regions.snd, 
            breaks.memory_start,
            breaks.app_break,
            mpu::Permissions::ReadWriteOnly
        );
        let memory_end = breaks.memory_start.wrapping_add(breaks.memory_size);
        ram_regions.fst.lemma_no_overlap_le_addr_implies_no_overlap_addr(breaks.app_break, memory_end);
        ram_regions.snd.lemma_no_overlap_le_addr_implies_no_overlap_addr(breaks.app_break, memory_end);

        
        app_regions.get(FLASH_REGION_NUMBER)
            .lemma_region_can_access_flash_implies_no_app_block_overlaps(
                breaks.flash_start, 
                breaks.flash_start.wrapping_add(breaks.flash_size),
                breaks.memory_start, 
                memory_end
            );
        app_regions.get(3).lemma_region_not_set_implies_no_overlap(breaks.memory_start, memory_end);
        app_regions.get(4).lemma_region_not_set_implies_no_overlap(breaks.memory_start, memory_end);
        app_regions.get(5).lemma_region_not_set_implies_no_overlap(breaks.memory_start, memory_end);
        app_regions.get(6).lemma_region_not_set_implies_no_overlap(breaks.memory_start, memory_end);
        app_regions.get(7).lemma_region_not_set_implies_no_overlap(breaks.memory_start, memory_end);

        // Set the RAM region
        app_regions.set(MAX_RAM_REGION_NUMBER - 1, ram_regions.fst);
        app_regions.set(MAX_RAM_REGION_NUMBER, ram_regions.snd);

        // TODO: need a lemma to establish that flash_region won't overlap with app block
        Ok(Self {
            breaks,
            regions: app_regions,
        })
    }

<<<<<<< HEAD
    #[flux_rs::sig(fn (&R[@r], FluxPtrU8[@mem_start], usize[@mem_end])
        requires
            <R as RegionDescriptor>::region_can_access(r, mem_start, mem_end, mpu::Permissions { r: true, w: true, x: false }) &&
            <R as RegionDescriptor>::region_cant_access_at_all(r, 0, mem_start - 1) &&
            <R as RegionDescriptor>::region_cant_access_at_all(r, mem_end + 1, u32::MAX)
    )]
    fn check_pred(_region: &R, _mem_start: FluxPtrU8, _mem_end: usize) {}

=======
>>>>>>> 5b170497
    #[flux_rs::sig(fn (self: &strg Self, new_app_break: FluxPtrU8Mut) -> Result<(), Error> ensures self: Self)]
    pub(crate) fn update_app_memory(&mut self, new_app_break: FluxPtrU8Mut) -> Result<(), Error> {
        let memory_start = self.breaks.memory_start; 
        let high_water_mark = self.breaks.high_water_mark;
<<<<<<< HEAD
        let kernel_break = self.breaks.kernel_break; // self.kernel_break();
=======
        let kernel_break = self.breaks.kernel_break; 
>>>>>>> 5b170497
        if new_app_break.as_usize() > kernel_break.as_usize() {
            return Err(Error::OutOfMemory);
        }
        if new_app_break.as_usize() <= memory_start.as_usize()
            || new_app_break.as_usize() > kernel_break.as_usize()
            || new_app_break.as_usize() < high_water_mark.as_usize()
        {
            return Err(Error::AddressOutOfBounds);
        }
        let new_region_size = new_app_break.as_usize() - memory_start.as_usize();
        let new_regions = R::update_regions(
            memory_start,
            self.memory_size(),
            new_region_size,
            MAX_RAM_REGION_NUMBER,
            mpu::Permissions::ReadWriteOnly,
        )
        .ok_or(Error::OutOfMemory)?;

<<<<<<< HEAD
        let new_app_break = new_region.start().ok_or(Error::KernelError)?.as_usize()
            + new_region.size().ok_or(Error::KernelError)?;
=======

        let snd_region_size = match new_regions.snd.size() {
            Some(s) => s,
            None => 0
        };
        let app_memory_size = new_regions.fst.size().ok_or(Error::KernelError)? + snd_region_size;
        let new_app_break = memory_start.as_usize() + app_memory_size;
>>>>>>> 5b170497

        if new_app_break > kernel_break.as_usize() {
            return Err(Error::OutOfMemory);
        }

        self.breaks.app_break = FluxPtrU8::from(new_app_break);

        R::lemma_regions_can_access_exactly_implies_no_overlap(
            &new_regions.fst, 
            &new_regions.snd, 
            self.breaks.memory_start,
            self.breaks.app_break,
            mpu::Permissions::ReadWriteOnly
        );

        let mem_end = self.breaks.memory_start.wrapping_add(self.breaks.memory_size);
        new_regions.fst.lemma_no_overlap_le_addr_implies_no_overlap_addr(self.breaks.app_break, mem_end);
        new_regions.snd.lemma_no_overlap_le_addr_implies_no_overlap_addr(self.breaks.app_break, mem_end);

        self.regions.set(MAX_RAM_REGION_NUMBER - 1, new_regions.fst);
        self.regions.set(MAX_RAM_REGION_NUMBER, new_regions.snd);

        flux_rs::assert(self.breaks.app_break >= self.breaks.high_water_mark);
        Ok(())
    }

    pub(crate) fn configure_mpu<M: mpu::MPU<Region = R>>(
        &self,
        mpu: &M,
    ) -> MpuConfiguredCapability {
        mpu.configure_mpu(&self.regions);
        MpuConfiguredCapability::new(self.memory_start(), self.app_break())
    }

    pub(crate) unsafe fn set_byte(&self, mut addr: FluxPtrU8Mut, value: u8) -> bool {
        let end = addr.wrapping_add(1);
        if self.in_app_ram_memory(addr, end) {
            // We verify that this will only write process-accessible memory,
            // but this can still be undefined behavior if something else holds
            // a reference to this memory.
            *addr = value;
            true
        } else {
            false
        }
    }
}<|MERGE_RESOLUTION|>--- conflicted
+++ resolved
@@ -1,7 +1,7 @@
 use core::{fmt::Display, ptr::NonNull};
 
 use flux_support::{capability::*, FluxPtrExt};
-use flux_support::{max_ptr, max_usize, FluxPtrU8, FluxPtrU8Mut, RArray, Pair};
+use flux_support::{max_ptr, max_usize, FluxPtrU8, FluxPtrU8Mut, Pair, RArray};
 
 use crate::{
     platform::mpu::{self, RegionDescriptor},
@@ -63,12 +63,12 @@
         map_select(regions, MAX_RAM_REGION_NUMBER - 1),
         map_select(regions, MAX_RAM_REGION_NUMBER),
         breaks.memory_start, breaks.app_break, mpu::Permissions { r: true, w: true, x: false }
-    ) 
+    )
     &&
     !<R as RegionDescriptor>::overlaps(map_select(regions, MAX_RAM_REGION_NUMBER - 1), 0, breaks.memory_start) &&
     !<R as RegionDescriptor>::overlaps(map_select(regions, MAX_RAM_REGION_NUMBER - 1), breaks.app_break, u32::MAX) &&
     !<R as RegionDescriptor>::overlaps(map_select(regions, MAX_RAM_REGION_NUMBER), 0, breaks.memory_start) &&
-    !<R as RegionDescriptor>::overlaps(map_select(regions, MAX_RAM_REGION_NUMBER), breaks.app_break, u32::MAX) 
+    !<R as RegionDescriptor>::overlaps(map_select(regions, MAX_RAM_REGION_NUMBER), breaks.app_break, u32::MAX)
     &&
     // no IPC region overlaps from the start to the end of memory
     <R as RegionDescriptor>::no_region_overlaps_app_block(regions, breaks.memory_start, breaks.memory_start + breaks.memory_size)
@@ -193,8 +193,7 @@
     ) -> Result<(), ()> {
         // let breaks = &mut self.breaks.ok_or(())?;
         let buf_end_addr = buf_start_addr.wrapping_add(size);
-        if buf_start_addr.in_bounds(size)
-           && self.in_app_ram_memory(buf_start_addr, buf_end_addr) {
+        if buf_start_addr.in_bounds(size) && self.in_app_ram_memory(buf_start_addr, buf_end_addr) {
             // TODO: Check for buffer aliasing here
             // Valid buffer, we need to adjust the app's watermark
             // note: `in_app_owned_memory` ensures this offset does not wrap
@@ -303,26 +302,20 @@
         None
     }
 
-<<<<<<< HEAD
-    #[flux_rs::sig(fn (&Self[@app], &R[@region]) -> bool[exists i in 0..8 {
-        <R as RegionDescriptor>::overlaps(region, map_select(app.regions, i))
-    }])]
-=======
     #[flux_rs::sig(fn (&Self[@app], &R[@region]) -> bool[
         <R as RegionDescriptor>::is_set(region) &&
-        exists i in 0..8 { 
+        exists i in 0..8 {
             <R as RegionDescriptor>::overlaps(
-                map_select(app.regions, i), 
+                map_select(app.regions, i),
                 <R as RegionDescriptor>::start(region),
                 <R as RegionDescriptor>::start(region) + <R as RegionDescriptor>::size(region),
             )
         }
     ])]
->>>>>>> 5b170497
     fn any_overlaps(&self, region: &R) -> bool {
         let (start, end) = match (region.start(), region.size()) {
             (Some(start), Some(size)) => (start.as_usize(), start.as_usize() + size),
-            _ => return false
+            _ => return false,
         };
         self.regions.get(0).overlaps(start, end)
             || self.regions.get(1).overlaps(start, end)
@@ -349,25 +342,9 @@
         ]
     )]
     fn overlaps_app_block(&self, region: &R) -> bool {
-<<<<<<< HEAD
-        let (start, end) = match (R::start(region), R::size(region)) {
-            (Some(start), Some(size)) => {
-                let start_us = start.as_usize();
-                (start_us, start_us + size)
-            }
-            _ => return false,
-        };
-
-        let _ = Self::test();
-        let mem_end = self.memory_end().as_usize();
-        let mem_start = self.breaks.memory_start.as_usize();
-        end >= start
-            && ((start >= mem_start && end <= mem_end) || (end >= mem_start && end <= mem_end))
-=======
         let mem_start = self.breaks.memory_start.as_usize();
         let mem_end = mem_start + self.breaks.memory_size;
         region.overlaps(mem_start, mem_end)
->>>>>>> 5b170497
     }
 
     #[flux_rs::sig(fn (self: &strg Self, start: FluxPtrU8, size: usize{valid_size(start + size)}, _) -> Result<_, _> ensures self: Self)]
@@ -402,20 +379,11 @@
     #[flux_rs::sig(
         fn (
             flash_start: FluxPtrU8,
-<<<<<<< HEAD
             flash_size: usize{valid_size(flash_start + flash_size)}
-        ) -> Result<{r. R[r] |
-            <R as RegionDescriptor>::is_set(r) &&
-            <R as RegionDescriptor>::rnum(r) == FLASH_REGION_NUMBER &&
-            <R as RegionDescriptor>::start(r) == flash_start &&
-            <R as RegionDescriptor>::size(r) == flash_size &&
-=======
-            flash_size: usize
         ) -> Result<R { r:
             <R as RegionDescriptor>::is_set(r) &&
             flash_start == <R as RegionDescriptor>::start(r) &&
             flash_start + flash_size == <R as RegionDescriptor>::start(r) + <R as RegionDescriptor>::size(r) &&
->>>>>>> 5b170497
             <R as RegionDescriptor>::perms(r) == mpu::Permissions { r: true, x: true, w: false }
         }, ()>
     )]
@@ -435,20 +403,9 @@
             mem_size: usize{valid_size(mem_start + mem_size)},
             min_size: usize,
             app_mem_size: usize
-<<<<<<< HEAD
-        ) -> Result<{r. R[r] |
-            <R as RegionDescriptor>::is_set(r) &&
-            <R as RegionDescriptor>::rnum(r) == RAM_REGION_NUMBER &&
-            <R as RegionDescriptor>::start(r) >= mem_start  &&
-            <R as RegionDescriptor>::size(r) >= min_size &&
-            <R as RegionDescriptor>::size(r) >= app_mem_size &&
-            <R as RegionDescriptor>::start(r) + <R as RegionDescriptor>::size(r) >= <R as RegionDescriptor>::start(r) + min_size &&
-            <R as RegionDescriptor>::perms(r) == mpu::Permissions { r: true, w: true, x: false }
-         }, ()>
-=======
-        ) -> Result<Pair<R, R>{p: 
+        ) -> Result<Pair<R, R>{p:
             <R as RegionDescriptor>::start(p.fst) >= mem_start &&
-            ((!<R as RegionDescriptor>::is_set(p.snd)) => 
+            ((!<R as RegionDescriptor>::is_set(p.snd)) =>
                 <R as RegionDescriptor>::regions_can_access_exactly(
                     p.fst,
                     p.snd,
@@ -457,7 +414,7 @@
                     mpu::Permissions { r: true, w: true, x: false }
                 )
             ) &&
-            (<R as RegionDescriptor>::is_set(p.snd) => 
+            (<R as RegionDescriptor>::is_set(p.snd) =>
                 <R as RegionDescriptor>::regions_can_access_exactly(
                     p.fst,
                     p.snd,
@@ -466,8 +423,7 @@
                     mpu::Permissions { r: true, w: true, x: false }
                 )
             )
-        }, ()>    
->>>>>>> 5b170497
+        }, ()>
     )]
     fn get_ram_regions(
         unallocated_memory_start: FluxPtrU8,
@@ -496,22 +452,16 @@
             initial_kernel_memory_size: usize,
             flash_start: FluxPtrU8,
             flash_size: usize,
-<<<<<<< HEAD
         ) -> Result<{b. AppBreaks[b] |
-                b.memory_start == <R as RegionDescriptor>::start(ram_region) &&
-                b.app_break == <R as RegionDescriptor>::start(ram_region) + <R as RegionDescriptor>::size(ram_region) &&
-=======
-        ) -> Result<{b. AppBreaks[b] | 
                 b.memory_start == <R as RegionDescriptor>::start(ram_regions.fst) &&
                 ((!<R as RegionDescriptor>::is_set(ram_regions.snd)) => (
-                    b.app_break == <R as RegionDescriptor>::start(ram_regions.fst) + <R as RegionDescriptor>::size(ram_regions.fst) 
+                    b.app_break == <R as RegionDescriptor>::start(ram_regions.fst) + <R as RegionDescriptor>::size(ram_regions.fst)
                 )) &&
                 (<R as RegionDescriptor>::is_set(ram_regions.snd) => (
-                    b.app_break == <R as RegionDescriptor>::start(ram_regions.fst) 
-                        + <R as RegionDescriptor>::size(ram_regions.fst) 
+                    b.app_break == <R as RegionDescriptor>::start(ram_regions.fst)
+                        + <R as RegionDescriptor>::size(ram_regions.fst)
                             + <R as RegionDescriptor>::size(ram_regions.snd)
                 )) &&
->>>>>>> 5b170497
                 b.flash_start == flash_start &&
                 b.flash_size == flash_size &&
                 b.memory_start >= unallocated_memory_start &&
@@ -519,16 +469,10 @@
                 b.memory_start > 0 &&
                 b.memory_size >= initial_kernel_memory_size
             }, ()>
-<<<<<<< HEAD
             requires
-                <R as RegionDescriptor>::start(ram_region) >= unallocated_memory_start &&
-                valid_size(unallocated_memory_start + unallocated_memory_size) &&
-=======
-            requires 
                 <R as RegionDescriptor>::is_set(ram_regions.fst) &&
                 <R as RegionDescriptor>::start(ram_regions.fst) >= unallocated_memory_start &&
                 unallocated_memory_start + unallocated_memory_size <= u32::MAX &&
->>>>>>> 5b170497
                 unallocated_memory_start > 0 &&
                 initial_kernel_memory_size > 0 &&
                 flash_start + flash_size < unallocated_memory_start &&
@@ -545,7 +489,7 @@
         let memory_start = ram_regions.fst.start().ok_or(())?;
         let snd_region_size = match ram_regions.snd.size() {
             Some(s) => s,
-            None => 0
+            None => 0,
         };
         let app_memory_size = ram_regions.fst.size().ok_or(())? + snd_region_size;
         let app_break = memory_start.as_usize() + app_memory_size;
@@ -584,13 +528,8 @@
             app_mem_size: usize,
             kernel_mem_size: usize,
             flash_start: FluxPtrU8,
-<<<<<<< HEAD
             flash_size: usize,
-        ) -> Result<{app. Self[app] |
-=======
-            flash_size: usize, 
         ) -> Result<Self { app:
->>>>>>> 5b170497
                 let regions = app.regions;
                 let breaks = app.breaks;
                 app.breaks.memory_start >= mem_start &&
@@ -621,7 +560,11 @@
         let flash_region = Self::get_flash_region(flash_start, flash_size)
             .map_err(|_| AllocateAppMemoryError::FlashError)?;
 
-        flash_region.lemma_region_can_access_exactly_implies_no_overlap(flash_start, flash_start.wrapping_add(flash_size), mpu::Permissions::ReadExecuteOnly);
+        flash_region.lemma_region_can_access_exactly_implies_no_overlap(
+            flash_start,
+            flash_start.wrapping_add(flash_size),
+            mpu::Permissions::ReadExecuteOnly,
+        );
 
         // set the flash region
         app_regions.set(FLASH_REGION_NUMBER, flash_region);
@@ -632,9 +575,9 @@
             unallocated_memory_size,
             min_memory_size,
             initial_app_memory_size,
-        )  {
+        ) {
             Ok(r) => r,
-            Err(_) => return Err(AllocateAppMemoryError::HeapError)
+            Err(_) => return Err(AllocateAppMemoryError::HeapError),
         };
         // .map_err(|_| AllocateAppMemoryError::HeapError)?;
 
@@ -658,29 +601,43 @@
         .map_err(|_| AllocateAppMemoryError::HeapError)?;
 
         R::lemma_regions_can_access_exactly_implies_no_overlap(
-            &ram_regions.fst, 
-            &ram_regions.snd, 
+            &ram_regions.fst,
+            &ram_regions.snd,
             breaks.memory_start,
             breaks.app_break,
-            mpu::Permissions::ReadWriteOnly
+            mpu::Permissions::ReadWriteOnly,
         );
         let memory_end = breaks.memory_start.wrapping_add(breaks.memory_size);
-        ram_regions.fst.lemma_no_overlap_le_addr_implies_no_overlap_addr(breaks.app_break, memory_end);
-        ram_regions.snd.lemma_no_overlap_le_addr_implies_no_overlap_addr(breaks.app_break, memory_end);
-
-        
-        app_regions.get(FLASH_REGION_NUMBER)
+        ram_regions
+            .fst
+            .lemma_no_overlap_le_addr_implies_no_overlap_addr(breaks.app_break, memory_end);
+        ram_regions
+            .snd
+            .lemma_no_overlap_le_addr_implies_no_overlap_addr(breaks.app_break, memory_end);
+
+        app_regions
+            .get(FLASH_REGION_NUMBER)
             .lemma_region_can_access_flash_implies_no_app_block_overlaps(
-                breaks.flash_start, 
+                breaks.flash_start,
                 breaks.flash_start.wrapping_add(breaks.flash_size),
-                breaks.memory_start, 
-                memory_end
+                breaks.memory_start,
+                memory_end,
             );
-        app_regions.get(3).lemma_region_not_set_implies_no_overlap(breaks.memory_start, memory_end);
-        app_regions.get(4).lemma_region_not_set_implies_no_overlap(breaks.memory_start, memory_end);
-        app_regions.get(5).lemma_region_not_set_implies_no_overlap(breaks.memory_start, memory_end);
-        app_regions.get(6).lemma_region_not_set_implies_no_overlap(breaks.memory_start, memory_end);
-        app_regions.get(7).lemma_region_not_set_implies_no_overlap(breaks.memory_start, memory_end);
+        app_regions
+            .get(3)
+            .lemma_region_not_set_implies_no_overlap(breaks.memory_start, memory_end);
+        app_regions
+            .get(4)
+            .lemma_region_not_set_implies_no_overlap(breaks.memory_start, memory_end);
+        app_regions
+            .get(5)
+            .lemma_region_not_set_implies_no_overlap(breaks.memory_start, memory_end);
+        app_regions
+            .get(6)
+            .lemma_region_not_set_implies_no_overlap(breaks.memory_start, memory_end);
+        app_regions
+            .get(7)
+            .lemma_region_not_set_implies_no_overlap(breaks.memory_start, memory_end);
 
         // Set the RAM region
         app_regions.set(MAX_RAM_REGION_NUMBER - 1, ram_regions.fst);
@@ -693,7 +650,6 @@
         })
     }
 
-<<<<<<< HEAD
     #[flux_rs::sig(fn (&R[@r], FluxPtrU8[@mem_start], usize[@mem_end])
         requires
             <R as RegionDescriptor>::region_can_access(r, mem_start, mem_end, mpu::Permissions { r: true, w: true, x: false }) &&
@@ -702,17 +658,11 @@
     )]
     fn check_pred(_region: &R, _mem_start: FluxPtrU8, _mem_end: usize) {}
 
-=======
->>>>>>> 5b170497
     #[flux_rs::sig(fn (self: &strg Self, new_app_break: FluxPtrU8Mut) -> Result<(), Error> ensures self: Self)]
     pub(crate) fn update_app_memory(&mut self, new_app_break: FluxPtrU8Mut) -> Result<(), Error> {
-        let memory_start = self.breaks.memory_start; 
+        let memory_start = self.breaks.memory_start;
         let high_water_mark = self.breaks.high_water_mark;
-<<<<<<< HEAD
-        let kernel_break = self.breaks.kernel_break; // self.kernel_break();
-=======
-        let kernel_break = self.breaks.kernel_break; 
->>>>>>> 5b170497
+        let kernel_break = self.breaks.kernel_break;
         if new_app_break.as_usize() > kernel_break.as_usize() {
             return Err(Error::OutOfMemory);
         }
@@ -732,18 +682,12 @@
         )
         .ok_or(Error::OutOfMemory)?;
 
-<<<<<<< HEAD
-        let new_app_break = new_region.start().ok_or(Error::KernelError)?.as_usize()
-            + new_region.size().ok_or(Error::KernelError)?;
-=======
-
         let snd_region_size = match new_regions.snd.size() {
             Some(s) => s,
-            None => 0
+            None => 0,
         };
         let app_memory_size = new_regions.fst.size().ok_or(Error::KernelError)? + snd_region_size;
         let new_app_break = memory_start.as_usize() + app_memory_size;
->>>>>>> 5b170497
 
         if new_app_break > kernel_break.as_usize() {
             return Err(Error::OutOfMemory);
@@ -752,16 +696,23 @@
         self.breaks.app_break = FluxPtrU8::from(new_app_break);
 
         R::lemma_regions_can_access_exactly_implies_no_overlap(
-            &new_regions.fst, 
-            &new_regions.snd, 
+            &new_regions.fst,
+            &new_regions.snd,
             self.breaks.memory_start,
             self.breaks.app_break,
-            mpu::Permissions::ReadWriteOnly
+            mpu::Permissions::ReadWriteOnly,
         );
 
-        let mem_end = self.breaks.memory_start.wrapping_add(self.breaks.memory_size);
-        new_regions.fst.lemma_no_overlap_le_addr_implies_no_overlap_addr(self.breaks.app_break, mem_end);
-        new_regions.snd.lemma_no_overlap_le_addr_implies_no_overlap_addr(self.breaks.app_break, mem_end);
+        let mem_end = self
+            .breaks
+            .memory_start
+            .wrapping_add(self.breaks.memory_size);
+        new_regions
+            .fst
+            .lemma_no_overlap_le_addr_implies_no_overlap_addr(self.breaks.app_break, mem_end);
+        new_regions
+            .snd
+            .lemma_no_overlap_le_addr_implies_no_overlap_addr(self.breaks.app_break, mem_end);
 
         self.regions.set(MAX_RAM_REGION_NUMBER - 1, new_regions.fst);
         self.regions.set(MAX_RAM_REGION_NUMBER, new_regions.snd);
