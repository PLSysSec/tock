--- conflicted
+++ resolved
@@ -10,12 +10,8 @@
 
 use crate::csr;
 use flux_support::capability::MpuEnabledCapability;
-<<<<<<< HEAD
-use flux_support::{FluxPtr, FluxPtrU8, FluxRange, Pair, RArray};
-=======
 use flux_support::{register_bitfields_u8, FluxPtr, FluxPtrU8, FluxRange, Pair, RArray};
 use flux_support::{FieldValueU32, LocalRegisterCopyU8, RegisterLongName};
->>>>>>> 49ae3ddc
 use kernel::platform::mpu::{self, RegionDescriptor};
 use kernel::utilities::cells::OptionalCell;
 use kernel::utilities::registers::FieldValue;
@@ -853,14 +849,10 @@
 }
 
 impl PMPUserRegion {
-<<<<<<< HEAD
-    #[flux_rs::sig(fn (region_number: usize, tor: TORUserPMPCFG, start: FluxPtrU8, end: FluxPtrU8, perms: mpu::Permissions) -> Self[region_number, tor, start, end, perms, true] requires end >= start && valid_size(end))]
-=======
     #[flux_rs::sig(
         fn (region_number: usize, tor: TORUserPMPCFG, start: FluxPtrU8, end: FluxPtrU8, perms: mpu::Permissions) -> Self[region_number, tor, start, end, perms, true]
             requires end >= start && active_pmp_user_cfg_correct(tor, perms) && start % 4 == 0 && end % 4 == 0
     )]
->>>>>>> 49ae3ddc
     pub fn new(
         region_number: usize,
         tor: TORUserPMPCFG,
@@ -1107,9 +1099,6 @@
         max_region_number: usize,
         permissions: mpu::Permissions,
     ) -> Option<Pair<Self, Self>> {
-<<<<<<< HEAD
-        if (region_size == 0) {
-=======
         // For this: We should get this from region_start's invariant.
         // It may be worth updating this function to take in the region
         // as a whole
@@ -1118,7 +1107,6 @@
         }
 
         if region_size == 0 {
->>>>>>> 49ae3ddc
             return None;
         }
 
@@ -1135,19 +1123,11 @@
             return None;
         }
 
-<<<<<<< HEAD
-        // If we're not out of memory, reutrn the region
-        Some(Pair {
-            fst: PMPUserRegion::new(
-                max_region_number - 1,
-                permissions.into(),
-=======
         // If we're not out of memory, return the region
         Some(Pair {
             fst: PMPUserRegion::new(
                 max_region_number - 1,
                 permissions_to_pmpcfg(permissions),
->>>>>>> 49ae3ddc
                 region_start,
                 FluxPtrU8::from(end),
                 permissions,
