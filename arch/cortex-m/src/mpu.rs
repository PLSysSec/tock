--- conflicted
+++ resolved
@@ -12,6 +12,8 @@
 use flux_support::capability::MpuEnabledCapability;
 use kernel::utilities::StaticRef;
 
+use crate::tcb::math::*;
+use crate::tcb::theorems::*;
 use flux_support::register_bitfields_u32;
 use flux_support::*;
 use kernel::platform::mpu::{self, RegionDescriptor};
@@ -19,261 +21,6 @@
 use kernel::utilities::math;
 use kernel::utilities::registers::interfaces::{Readable, Writeable};
 use kernel::utilities::registers::{FieldValue, ReadOnly, ReadWrite};
-use crate::tcb::math::*;
-use crate::tcb::theorems::*;
-
-<<<<<<< HEAD
-/* extern specs have to live here because the defs for these specs are defined here */
-
-#[flux_rs::extern_spec]
-impl usize {
-    #[flux_rs::sig(fn (num: usize) -> usize{r: r >= num && pow2(r) && half_max(r)} requires half_max(num))]
-    fn next_power_of_two(self) -> usize;
-
-    #[flux_rs::sig(fn (num: usize) -> bool[pow2(num)])]
-    fn is_power_of_two(self) -> bool;
-
-    #[sig(fn(num: usize{num <= u32::MAX}) -> u32{r: r <= 32 && (num > 0 => r < 32) && aligned(num, to_pow2(r)) && (aligned(num, 2) => r > 0)})]
-    fn trailing_zeros(self) -> u32;
-}
-
-/* a bunch of theorems and proof code */
-
-#[flux_rs::reveal(aligned)]
-#[flux_rs::sig(fn (usize[@x], usize[@y]) requires x > 0 && aligned(x, y) ensures x >= y)]
-fn theorem_aligned_ge(_x: usize, _y: usize) {}
-
-#[flux_rs::reveal(aligned)]
-#[flux_rs::sig(fn (usize[@x], usize[@y]) requires x == 0 && y > 0 ensures aligned(x, y))]
-fn theorem_aligned0(_x: usize, _y: usize) {}
-
-#[flux_rs::reveal(to_pow2)]
-#[flux_rs::sig(fn (x: usize) requires x > 0 && x < 32 ensures to_pow2(x) > 1)]
-fn theorem_to_pow2_gt1(x: usize) {}
-
-#[flux_rs::reveal(pow2, to_pow2)]
-#[flux_rs::sig(fn (usize[@n]) requires n < 32 ensures pow2(to_pow2(n)))]
-fn theorem_to_pow2_is_pow2(_n: usize) {}
-
-#[flux_rs::trusted(reason = "math")]
-#[flux_rs::sig(fn (usize[@x], usize[@y], usize[@z]) requires aligned(x, y) && z <= y && pow2(y) && pow2(z) ensures aligned(x, z))]
-fn theorem_pow2_le_aligned(x: usize, y: usize, z: usize) {}
-
-#[flux_rs::trusted(reason = "math")]
-#[flux_rs::sig(fn (r:usize) requires pow2(r) && r >= 8 ensures octet(r))]
-fn theorem_pow2_octet(_n: usize) {}
-
-#[flux_rs::trusted(reason = "math")]
-#[flux_rs::sig(fn (n:usize) requires pow2(n) && n >= 4 ensures pow2(n / 2))]
-fn theorem_pow2_div2_pow2(_n: usize) {}
-
-#[flux_rs::reveal(octet)]
-#[flux_rs::sig(fn (r:usize) requires octet(r) ensures 8 * (r / 8) == r)]
-fn theorem_div_octet(_n: usize) {}
-
-#[flux_rs::reveal(aligned)]
-#[flux_rs::sig(fn (x: usize, y: usize) requires aligned(x, y) ensures aligned(x + y, y))]
-fn theorem_aligned_plus_aligned_to_is_aligned(_x: usize, _y: usize) {}
-
-#[flux_rs::trusted(reason = "math")]
-#[flux_rs::sig(fn (x: usize, y: usize) requires y >= 32 && pow2(y) && aligned(x, y) ensures least_five_bits(bv32(x)) == 0)]
-fn theorem_aligned_value_ge32_lowest_five_bits0(x: usize, y: usize) {}
-
-#[flux_rs::reveal(octet, first_subregion_from_logical)]
-#[flux_rs::sig(fn (rstart: FluxPtr, rsize: usize, astart: FluxPtr, asize: usize)
-    requires rstart == astart && rsize == asize && rsize >= 32
-    ensures first_subregion_from_logical(rstart, rsize, astart, asize) == 0
-)]
-fn theorem_first_subregion_0(rstart: FluxPtr, rsize: usize, astart: FluxPtr, asize: usize) {}
-
-#[flux_rs::reveal(octet, last_subregion_from_logical)]
-#[flux_rs::sig(fn (rstart: FluxPtr, rsize: usize, astart: FluxPtr, asize: usize)
-    requires rstart == astart && rsize == asize && rsize >= 32 && octet(rsize)
-    ensures last_subregion_from_logical(rstart, rsize, astart, asize) == 7
-)]
-fn theorem_last_subregion_7(rstart: FluxPtr, rsize: usize, astart: FluxPtr, asize: usize) {}
-
-#[flux_rs::reveal(octet, subregions_disabled_bit_set)]
-#[flux_rs::sig(fn (&FieldValueU32<RegionAttributes::Register>[@rasr])
-    ensures
-        enabled_srd_mask(0, 7) == 255 &&
-        disabled_srd_mask(0, 7) == 0 &&
-        subregions_disabled_bit_set(rasr.value, 0, 7)
-)]
-fn theorem_subregions_disabled_bit_set_0_7(attributes: &FieldValueU32<RegionAttributes::Register>) {
-}
-
-#[flux_rs::sig(fn (&FieldValueU32<RegionAttributes::Register>[@rasr])
-    requires
-        subregions_enabled_bit_set(rasr.value, 0, 7)
-    ensures
-        enabled_srd_mask(0, 7) == 255 &&
-        disabled_srd_mask(0, 7) == 0
-)]
-fn theorem_subregions_enabled_bit_set_0_7(attributes: &FieldValueU32<RegionAttributes::Register>) {}
-
-/* our actual flux defs */
-
-flux_rs::defs! {
-    #[hide]
-    fn valid_size(x: int) -> bool { 0 <= x && x <= u32::MAX }
-
-    fn half_max(r: int) -> bool { r <= u32::MAX / 2 + 1}
-
-    fn bv32(x:int) -> bitvec<32> { bv_int_to_bv32(x) }
-    fn bit(reg: bitvec<32>, power_of_two: bitvec<32>) -> bool { reg & power_of_two != 0}
-    fn extract(reg: bitvec<32>, mask:int, offset: int) -> bitvec<32> { (reg & bv32(mask)) >> bv32(offset) }
-
-    fn least_five_bits(val: bitvec<32>) -> bitvec<32> { val & 0x1F }
-
-    // rbar
-    fn rbar_valid_bit_set(reg: bitvec<32>) -> bool { bit(reg, 0x10) }
-    fn rbar_region_number(reg: bitvec<32>) -> bitvec<32> { reg & 0xF }
-    // NOTE: don't shift by 5 because we need the last 5 bits as all 0
-    fn rbar_region_start(reg: bitvec<32>) -> bitvec<32> { reg & 0xFFFF_FFE0 }
-
-    // rasr
-    fn rasr_global_region_enabled(reg: bitvec<32>) -> bool { bit(reg, 0x1) }
-    fn exp2(n:bitvec<32>) -> bitvec<32> { (1 << n) }
-    fn size_from_base2(base2_value:bitvec<32>) -> bitvec<32> { exp2 (base2_value + 1) }
-    fn rasr_region_size(reg: bitvec<32>) -> bitvec<32> { size_from_base2(extract(reg, 0x0000003e, 1))}
-
-    // fn rasr_region_size(reg: bitvec<32>) -> bitvec<32>      { 1 << (extract(reg, 0x0000003e, 1) + 1) }
-    fn rasr_srd(reg: bitvec<32>) -> bitvec<32> { extract(reg, 0x0000_FF00, 8) }
-    fn rasr_ap(reg: bitvec<32>) -> bitvec<32> { extract(reg, 0x0700_0000, 24) }
-    fn rasr_xn(reg: bitvec<32>) -> bool { bit(reg, 0x10000000) }
-
-    // ctrl
-    fn enable(reg:bitvec<32>) -> bool { bit(reg, 0x00000001)}
-
-    fn enabled_srd_mask(first_subregion: bitvec<32>, last_subregion: bitvec<32>) -> bitvec<32> {
-        ((bv32(1) << ((last_subregion - first_subregion) + 1)) - 1) << first_subregion
-    }
-
-    fn disabled_srd_mask(first_subregion: bitvec<32>, last_subregion: bitvec<32>) -> bitvec<32> {
-        bv_xor(0xff, enabled_srd_mask(first_subregion, last_subregion))
-    }
-
-    fn perms_match_exactly(rasr: bitvec<32>, perms: mpu::Permissions) -> bool {
-        let ap = rasr_ap(rasr);
-        let xn = rasr_xn(rasr);
-        if perms.r && perms.w && perms.x {
-            // read write exec
-            ap == 3 && !xn
-        } else if perms.r && perms.w && !perms.x {
-            // read write
-            ap == 3 && xn
-        } else if perms.r && !perms.w && perms.x {
-            // read exec
-            (ap == 2 || ap == 6 || ap == 7) && !xn
-        } else if perms.r && !perms.w && !perms.x {
-            // read only
-            (ap == 2 || ap == 6 || ap == 7) && xn
-        } else if !perms.r && !perms.w && perms.x {
-            (ap == 0 || ap == 1) && !xn
-        } else {
-            false
-        }
-    }
-
-    #[hide]
-    fn subregions_enabled_bit_set(rasr: bitvec<32>, first_subregion_no: bitvec<32>, last_subregion_no: bitvec<32>) -> bool {
-        let emask = enabled_srd_mask(first_subregion_no, last_subregion_no);
-        let srd = rasr_srd(rasr);
-        ((srd & emask) == 0)
-    }
-
-    #[hide]
-    fn subregions_disabled_bit_set(rasr: bitvec<32>, first_subregion_no: bitvec<32>, last_subregion_no: bitvec<32>) -> bool {
-        let dmask = disabled_srd_mask(first_subregion_no, last_subregion_no);
-        let srd = rasr_srd(rasr);
-        ((srd & dmask) == dmask)
-    }
-
-    fn subregions_enabled_exactly(rasr: bitvec<32>, first_subregion_no: bitvec<32>, last_subregion_no: bitvec<32>) -> bool {
-       subregions_enabled_bit_set(rasr, first_subregion_no, last_subregion_no) &&
-       subregions_disabled_bit_set(rasr, first_subregion_no, last_subregion_no)
-    }
-
-    #[hide]
-    fn to_pow2(n: int) -> int {
-        let bv = bv32(n);
-        bv_bv32_to_int(bv32(1) << bv)
-    }
-
-    #[hide]
-    fn pow2(n:int) -> bool {
-        let bv = bv32(n);
-        n > 0 && (bv & (bv - 1)) == 0
-    }
-
-    #[hide]
-    fn aligned(x: int, y: int) -> bool {
-        x % y == 0
-    }
-
-    #[hide]
-    fn octet(n: int) -> bool {
-        n % 8 == 0
-    }
-
-    #[hide]
-    fn first_subregion_from_logical(rstart: int, rsize: int, astart: int, asize: int) -> int {
-        let subregion_size = rsize / 8;
-        (astart - rstart) / subregion_size
-    }
-
-    #[hide]
-    fn last_subregion_from_logical(rstart: int, rsize: int, astart: int, asize: int) -> int {
-        let subregion_size = rsize / 8;
-        (((astart + asize) - rstart) / subregion_size) - 1
-    }
-
-    fn rnum(region: CortexMRegion) -> int { region.region_no}
-    fn rbar(region: CortexMRegion) -> bitvec<32>{ region.rbar.value }
-    fn rasr(region: CortexMRegion) -> bitvec<32> { region.rasr.value }
-
-
-    // region specific
-    fn region_overlaps(region1: CortexMRegion, start: int, end: int) -> bool {
-        if region1.set {
-            let fst_region_start = region1.astart;
-            let fst_region_end = region1.astart + region1.asize;
-            let snd_region_start = start;
-            let snd_region_end = end;
-            fst_region_start < snd_region_end && snd_region_start < fst_region_end
-        } else {
-            false
-        }
-    }
-}
-
-/* bunch of code */
-
-#[flux_rs::trusted(reason = "solver hanging")]
-#[flux_rs::sig(fn (start: usize, size: usize) -> usize{r: r >= start && aligned(r, size)} requires size > 0 && start + size <= usize::MAX)]
-fn align(start: usize, size: usize) -> usize {
-    start + size - (start % size)
-}
-
-#[flux_rs::reveal(aligned)]
-#[flux_rs::sig(fn (start: usize, size: usize) -> bool[aligned(start, size)] requires size > 0)]
-fn is_aligned(start: usize, size: usize) -> bool {
-    start % size == 0
-}
-
-// VTOCK-TODO: supplementary proof?
-#[flux_rs::trusted(reason = "math support (bitwise arithmetic fact)")]
-#[flux_rs::sig(fn(n: u32{n < 32}) -> usize{r: r == to_pow2(n) && r > 0 && r <= u32::MAX})]
-fn power_of_two(n: u32) -> usize {
-    1_usize << n
-=======
-// helper
-#[flux_rs::sig(fn ({ usize[@n] | n <= u32::MAX }) -> u32[n])]
-pub fn usize_to_u32(n: usize) -> u32 {
-    n as u32
->>>>>>> 49ae3ddc
-}
 
 /// MPU Registers for the Cortex-M3, Cortex-M4 and Cortex-M7 families
 /// Described in section 4.5 of
@@ -419,10 +166,9 @@
     }
 
     fn is_configured_for(&self, id: usize) -> bool {
-        if let Some(last_id) = self.hardware_is_configured_for.get(){
+        if let Some(last_id) = self.hardware_is_configured_for.get() {
             last_id == id
-        }
-        else {
+        } else {
             false
         }
     }
@@ -597,7 +343,6 @@
     }
 }
 
-<<<<<<< HEAD
 #[flux_rs::trusted(reason = "bitwise arith")]
 #[flux_rs::sig(fn(num: u32) -> u32{r: (r < 32) && (num > 1 => r > 0) && (pow2(num) => (bv32(num) == exp2(bv32(r))))})]
 fn log_base_two(num: u32) -> u32 {
@@ -628,26 +373,6 @@
     }
 }
 
-#[flux_rs::trusted]
-#[flux_rs::sig(fn (region_start: FluxPtrU8) -> u32{r: least_five_bits(bv32(region_start)) == 0 => bv32(r) << 5 == bv32(region_start)})]
-fn region_start_rs32(region_start: FluxPtrU8) -> u32 {
-    region_start.as_u32() >> 5
-}
-
-#[flux_rs::reveal(valid_size)]
-#[flux_rs::sig(fn (x: usize, y: usize) -> bool[valid_size(x + y)] requires y <= u32::MAX)]
-fn check_valid_size(x: usize, y: usize) -> bool {
-    x <= u32::MAX as usize - y
-}
-
-#[flux_rs::trusted(reason = "math support (valid usize to u32 cast)")]
-#[flux_rs::sig(fn ({ usize[@n] | n <= u32::MAX }) -> u32[n])]
-fn usize_to_u32(n: usize) -> u32 {
-    n as u32
-}
-
-=======
->>>>>>> 49ae3ddc
 #[flux_rs::sig(
     fn (start: usize, min_size: usize) -> Option<usize{size:
         size >= min_size && pow2(size) && aligned(start, size) && octet(size) && half_max(size)
