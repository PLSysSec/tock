#![allow(unused)]
// Licensed under the Apache License, Version 2.0 or the MIT License.
// SPDX-License-Identifier: Apache-2.0 OR MIT
// Copyright Tock Contributors 2022.

//! Implementation of the memory protection unit for the Cortex-M0+, Cortex-M3,
//! Cortex-M4, and Cortex-M7
use core::cell::Cell;
use core::cmp;
use core::fmt;
use core::num::NonZeroUsize;
use kernel::utilities::StaticRef;

use flux_support::register_bitfields;
use flux_support::*;
use kernel::platform::mpu;
use kernel::utilities::cells::OptionalCell;
use kernel::utilities::math;
<<<<<<< HEAD
use kernel::utilities::registers::interfaces::{Readable, Writeable};
use kernel::utilities::registers::{FieldValue, ReadOnly, ReadWrite};
=======

// VTOCK-TODO: NUM_REGIONS currently fixed to 8. Need to also handle 16
flux_rs::defs! {
    fn xor(b: bitvec<32>, a: bitvec<32>) -> bitvec<32> { (a | b) - (a & b) }
    fn bv32(x:int) -> bitvec<32> { bv_int_to_bv32(x) }
    fn bit(reg: bitvec<32>, power_of_two: bitvec<32>) -> bool { reg & power_of_two != 0}
    fn extract(reg: bitvec<32>, mask:int, offset: int) -> bitvec<32> { (reg & bv32(mask)) >> bv32(offset) }

    // rbar
    fn rbar_global_region_enabled(reg: bitvec<32>) -> bool { bit(reg, 0x1) }
    fn rbar_valid_bit_set(reg: bitvec<32>) -> bool { bit(reg, 0x10) }
    fn rbar_region_number(reg: bitvec<32>) -> bitvec<32> { reg & 0xF }
    fn rbar_region_start(reg: bitvec<32>) -> bitvec<32> { reg & 0xFFFF_FFE0 }

    // rasr
    fn rasr_region_size(reg: bitvec<32>) -> bitvec<32> { 1 << (extract(reg, 0x0000003e, 1) + 1) }
    fn rasr_srd(reg: bitvec<32>) -> bitvec<32> { extract(reg, 0x0000_FF00, 8) }
    fn rasr_ap(reg: bitvec<32>) -> bitvec<32> { extract(reg, 0x0700_0000, 24) }
    fn rasr_xn(reg: bitvec<32>) -> bool { bit(reg, 0x10000000) }

    // ctrl
    fn enable(reg:bitvec<32>) -> bool { bit(reg, 0x00000001)}

    fn mpu_configured_for(mpu: MPU, config: CortexMConfig) -> bool {
        forall i in 0..8 {
            map_select(mpu.regions, i) == rbar(map_select(config.regions, i)) &&
            map_select(mpu.attrs, i) == rasr(map_select(config.regions, i))
        }
    }

    fn enabled_srd_mask(first_subregion: bitvec<32>, last_subregion: bitvec<32>) -> bitvec<32> {
        ((bv32(1) << (last_subregion - first_subregion + 1)) - 1) << first_subregion 
    }

    fn disabled_srd_mask(first_subregion: bitvec<32>, last_subregion: bitvec<32>) -> bitvec<32> {
        xor(0xff, enabled_srd_mask(first_subregion, last_subregion))
    }

    fn perms_match_exactly(rasr: bitvec<32>, perms: mpu::Permissions) -> bool {
        let ap = rasr_ap(rasr);
        let xn = rasr_xn(rasr);
        if perms.r && perms.w && perms.x {
            // read write exec
            ap == 3 && xn
        } else if perms.r && perms.w && !perms.x {
            // read write
            ap == 3 && !xn
        } else if perms.r && !perms.w && perms.x {
            // read exec
            (ap == 2 || ap == 6 || ap == 7) && !xn
        } else if perms.r && !perms.w && !perms.x {
            // read only
            (ap == 2 || ap == 6 || ap == 7) && xn
        } else if !perms.r && !perms.w && perms.x {
            (ap == 0 || ap == 1) && !xn
        } else {
            false
        }
    }

    fn subregions_enabled_exactly(rasr: bitvec<32>, first_subregion_no: bitvec<32>, last_subregion_no: bitvec<32>) -> bool {
        let emask = enabled_srd_mask(first_subregion_no, last_subregion_no);
        let dmask = disabled_srd_mask(first_subregion_no, last_subregion_no);
        let srd = rasr_srd(rasr);
        srd & emask == 0 && srd & dmask == dmask
    }

    fn first_subregion_from_logical(rstart: int, rsize: int, astart: int, asize: int) -> int {
        let subregion_size = rsize / 8;
        (astart - rstart) / subregion_size
    }

    fn last_subregion_from_logical(rstart: int, rsize: int, astart: int, asize: int) -> int {
        let subregion_size = rsize / 8;
        (astart + asize - rstart) / subregion_size - 1
    }

    fn can_access_exactly(rbar: FieldValueU32, rasr: FieldValueU32, rstart: int, rsize: int, astart: int, asize: int, perms: mpu::Permissions) -> bool {
        rbar_global_region_enabled(rbar.value) &&
        rbar_valid_bit_set(rbar.value) &&
        rbar_region_start(rbar.value) == bv32(rstart) &&
        rasr_region_size(rasr.value) == bv32(rsize) &&
        subregions_enabled_exactly(
            rasr.value, 
            bv32(first_subregion_from_logical(rstart, rsize, astart, asize)),
            bv32(last_subregion_from_logical(rstart, rsize, astart, asize))
        ) &&
        perms_match_exactly(rasr.value, perms)
    }

    fn region_can_access(region: CortexMRegion, start: int, end: int, perms: mpu::Permissions) -> bool {
        // region set
        region.set &&
        // region's accesible block contains the start..end (exclusive) checked
        start >= region.astart &&
        end <= region.astart + region.asize &&
        // and perms are correct
        region.perms == perms
    }

    fn region_cant_access_at_all(region: CortexMRegion, start: int, end: int) -> bool {
        // WHY is this different than !region_can_access:
        //  1. We don't want to talk about permissions at all here - it shouldn't be allocated at all
        //  2. region_can_access talks about everything from start..(start + size) being
        //  included in one region. However, here we want to say that there is no subslice of
        //  start..(start + size) that is accessible via the current region we are looking at
        !region.set ||
        // NO slice of start..(start + size) is included in the region
        // i.e. the start..end is entirely before the region start
        end < region.astart ||
        // or the start is entirely after region_start + region_size
        start > region.astart + region.asize
    }

    fn config_can_access_flash(config: CortexMConfig, fstart: int, fend: int) -> bool {
        // checks the flash is accessible with read and execute perms
        region_can_access(map_select(config, 2), fstart, fend, mpu::Permissions {r: true, w: false, x: true})
    }

    fn can_access_heap_split(region0: CortexMRegion, region1: CortexMRegion, hstart: int, hend: int) -> bool {
        region0.astart + region0.asize == region1.astart &&
        hstart >= region0.astart &&
        hend <= region1.astart + region1.asize &&
        region0.perms == mpu::Permissions {r: true, w: true, x: false} &&
        region1.perms == mpu::Permissions {r: true, w: true, x: false}
    }

    fn config_can_access_heap(config: CortexMConfig, hstart: int, hend: int) -> bool {
        // checks the heap is accessible with read and write perms
        // either you can access it through 0
        region_can_access(map_select(config, 0), hstart, hend, mpu::Permissions {r: true, w: true, x: false}) ||
        // or its accessible through the combination of 0 and 1
        can_access_heap_split(map_select(config, 0), map_select(config, 1), hstart, hend)
    }

    fn config_cant_access_at_all(config: CortexMConfig, start: int, end: int) -> bool {
        forall i in 0..3 {
            region_cant_access_at_all(map_select(config, i), start, end)
        }
    }

    // fn ipc_cant_access_process_mem(config: CortexMConfig, fstart: int, fend: int, hstart: int, hend: int) -> bool {
    //     forall i in 3..8 {
    //         region_cant_access_at_all(map_select(config, i), fstart, fend) &&
    //         region_cant_access_at_all(map_select(config, i), hstart, hend)
    //     }
    // }

    fn rnum(region: CortexMRegion) -> int { region.region_no}
    fn rbar(region: CortexMRegion) -> bitvec<32>{ region.rbar.value }
    fn rasr(region: CortexMRegion) -> bitvec<32> { region.rasr.value }
}


// VTOCK-TODO: supplementary proof?
#[flux_rs::sig(fn(n: u32{n < 32}) -> usize {r: r > 0 &&  r <= u32::MAX / 2 + 1})]
#[flux_rs::trusted]
fn power_of_two(n: u32) -> usize {
    1_usize << n
}

#[flux_rs::opaque]
#[flux_rs::refined_by(regions: Map<int, CortexMRegion>)]
pub struct RegionGhostState {}
impl RegionGhostState {
    #[flux_rs::trusted]
    const fn new() -> Self {
        Self {}
    }
}

#[flux_rs::opaque]
#[flux_rs::refined_by(regions: Map<int, bitvec<32>>, attrs: Map<int, bitvec<32>>)]
pub struct HwGhostState {}
impl HwGhostState {
    #[flux_rs::trusted]
    const fn new() -> Self {
        Self {}
    }
}
>>>>>>> 3e2291a3

/// MPU Registers for the Cortex-M3, Cortex-M4 and Cortex-M7 families
/// Described in section 4.5 of
/// <http://infocenter.arm.com/help/topic/com.arm.doc.dui0553a/DUI0553A_cortex_m4_dgug.pdf>
#[repr(C)]
struct MpuRegisters {
    /// Indicates whether the MPU is present and, if so, how many regions it
    /// supports.
    pub mpu_type: ReadOnly<u32, Type::Register>,

    /// The control register:
    ///   * Enables the MPU (bit 0).
    ///   * Enables MPU in hard-fault, non-maskable interrupt (NMI).
    ///   * Enables the default memory map background region in privileged mode.
    pub ctrl: ReadWrite<u32, Control::Register>,

    /// Selects the region number (zero-indexed) referenced by the region base
    /// address and region attribute and size registers.
    pub rnr: ReadWrite<u32, RegionNumber::Register>,

    /// Defines the base address of the currently selected MPU region.
    pub rbar: ReadWrite<u32, RegionBaseAddress::Register>,

    /// Defines the region size and memory attributes of the selected MPU
    /// region. The bits are defined as in 4.5.5 of the Cortex-M4 user guide.
    pub rasr: ReadWrite<u32, RegionAttributes::Register>,
}

register_bitfields![u32,
    Type [
        /// The number of MPU instructions regions supported. Always reads 0.
        IREGION OFFSET(16) NUMBITS(8) [],
        /// The number of data regions supported. If this field reads-as-zero the
        /// processor does not implement an MPU
        DREGION OFFSET(8) NUMBITS(8) [],
        /// Indicates whether the processor support unified (0) or separate
        /// (1) instruction and data regions. Always reads 0 on the
        /// Cortex-M4.
        SEPARATE OFFSET(0) NUMBITS(1) []
    ],

    Control [
        /// Enables privileged software access to the default
        /// memory map
        PRIVDEFENA OFFSET(2) NUMBITS(1) [
            Enable = 0,
            Disable = 1
        ],
        /// Enables the operation of MPU during hard fault, NMI,
        /// and FAULTMASK handlers
        HFNMIENA OFFSET(1) NUMBITS(1) [
            Enable = 0,
            Disable = 1
        ],
        /// Enables the MPU
        ENABLE OFFSET(0) NUMBITS(1) [
            Disable = 0,
            Enable = 1
        ]
    ],

    RegionNumber [
        /// Region indicating the MPU region referenced by the MPU_RBAR and
        /// MPU_RASR registers. Range 0-7 corresponding to the MPU regions.FieldValue<
        REGION OFFSET(0) NUMBITS(8) []
    ],

    RegionBaseAddress [
        /// Base address of the currently selected MPU region.
        ADDR OFFSET(5) NUMBITS(27) [],
        /// MPU Region Number valid bit.
        VALID OFFSET(4) NUMBITS(1) [
            /// Use the base address specified in Region Number Register (RNR)
            UseRNR = 0,
            /// Use the value of the REGION field in this register (RBAR)
            UseRBAR = 1
        ],
        /// Specifies which MPU region to set if VALID is set to 1.
        REGION OFFSET(0) NUMBITS(4) []
    ],

    RegionAttributes [
        /// Enables instruction fetches/execute permission
        XN OFFSET(28) NUMBITS(1) [
            Enable = 0,
            Disable = 1
        ],
        /// Defines access permissions
        AP OFFSET(24) NUMBITS(3) [
            //                                 Privileged  Unprivileged
            //                                 Access      Access
            NoAccess = 0b000,               // --          --
            PrivilegedOnly = 0b001,         // RW          --
            UnprivilegedReadOnly = 0b010,   // RW          R-
            ReadWrite = 0b011,              // RW          RW
            Reserved = 0b100,               // undef       undef
            PrivilegedOnlyReadOnly = 0b101, // R-          --
            ReadOnly = 0b110,               // R-          R-
            ReadOnlyAlias = 0b111           // R-          R-
        ],
        /// Subregion disable bits
        SRD OFFSET(8) NUMBITS(8) [],
        /// Specifies the region size, being 2^(SIZE+1) (minimum 3)
        SIZE OFFSET(1) NUMBITS(5) [],
        /// Enables the region
        ENABLE OFFSET(0) NUMBITS(1) []
    ]
];

const MPU_BASE_ADDRESS: StaticRef<MpuRegisters> =
    unsafe { StaticRef::new(0xE000ED90 as *const MpuRegisters) };

/// State related to the real physical MPU.
///
/// There should only be one instantiation of this object as it represents
/// real hardware.
///
pub struct MPU<const NUM_REGIONS: usize, const MIN_REGION_SIZE: usize> {
    /// MMIO reference to MPU registers.
    registers: StaticRef<MpuRegisters>,
    /// Monotonically increasing counter for allocated regions, used
    /// to assign unique IDs to `CortexMConfig` instances.
    config_count: Cell<NonZeroUsize>,
    /// Optimization logic. This is used to indicate which application the MPU
    /// is currently configured for so that the MPU can skip updating when the
    /// kernel returns to the same app.
    hardware_is_configured_for: OptionalCell<NonZeroUsize>,
}

impl<const NUM_REGIONS: usize, const MIN_REGION_SIZE: usize> MPU<NUM_REGIONS, MIN_REGION_SIZE> {
    pub const unsafe fn new() -> Self {
        Self {
            registers: MPU_BASE_ADDRESS,
            config_count: Cell::new(NonZeroUsize::MIN),
            hardware_is_configured_for: OptionalCell::empty(),
        }
    }

    // Function useful for boards where the bootloader sets up some
    // MPU configuration that conflicts with Tock's configuration:
    pub unsafe fn clear_mpu(&self) {
        self.registers
            .ctrl
            .write(Control::ENABLE::CLEAR().into_inner());
    }
}

/// Per-process struct storing MPU configuration for cortex-m MPUs.
///
/// The cortex-m MPU has eight regions, all of which must be configured (though
/// unused regions may be configured as disabled). This struct caches the result
/// of region configuration calculation.

/// Records the index of the last region used for application RAM and flash memory.
/// Regions 0-APP_MEMORY_REGION_MAX_NUM are used for application RAM and flash. Regions
/// with indices above APP_MEMORY_REGION_MAX_NUM can be used for other MPU
/// needs.
///
/// Note the process heap will be region 0 and possibly region 1. Process flash will be region 2
const APP_MEMORY_REGION_MAX_NUM: usize = 2;
const HEAP_REGION1: usize = 0;
const HEAP_REGION2: usize = 1;
const FLASH_REGION: usize = 2;

impl fmt::Display for CortexMRegion {
    fn fmt(&self, f: &mut fmt::Formatter<'_>) -> fmt::Result {
        write!(f, "\r\n Cortex-M Region")?;
        if let Some(location) = self.location() {
            let access_bits = self.attributes().read(RegionAttributes::AP());
            let start = location.accessible_start.as_usize();
            write!(
                f,
                "\
                    \r\n  Region: [{:#010X}:{:#010X}], length: {} bytes; ({:#x})",
                start,
                start + location.accessible_size,
                location.accessible_size,
                // access_str,
                access_bits,
            )?;
            let subregion_bits = self.attributes().read(RegionAttributes::SRD());
            let subregion_size = location.accessible_size / 8; // VTock BUG : This is wrong - cannot use logical size to compute the subregion size
            for j in 0..8 {
                write!(
                    f,
                    "\
                        \r\n    Sub-region {}: [{:#010X}:{:#010X}], {}",
                    j,
                    start + j * subregion_size,
                    start + (j + 1) * subregion_size,
                    if (subregion_bits >> j) & 1 == 0 {
                        "Enabled"
                    } else {
                        "Disabled"
                    },
                )?;
            }
        } else {
            write!(f, "\r\n  Region: Unused")?;
        }
        write!(f, "\r\n")
    }
}

<<<<<<< HEAD
=======
impl CortexMConfig {
    fn id(&self) -> NonZeroUsize {
        self.id
    }

    fn is_dirty(&self) -> bool {
        self.is_dirty.get()
    }

    fn set_dirty(&self, b: bool) {
        self.is_dirty.set(b)
    }

    #[flux_rs::trusted]
    #[flux_rs::sig(fn(&CortexMConfig[@self], {usize[@idx] | idx < 8}) -> &CortexMRegion{r: r == map_select(self.regions, idx) && idx == rnum(map_select(self.regions, idx))})]
    fn get_region(&self, idx: usize) -> &CortexMRegion {
        &self.regions[idx]
    }

    // map_store
    #[flux_rs::sig(fn(self: &strg Self[@regions], idx: usize, region: CortexMRegion[@r]) ensures self: Self[map_store(regions, idx, r)])]
    #[flux_rs::trusted] // needs a spec for index
    fn region_set(&mut self, idx: usize, region: CortexMRegion) {
        self.regions[idx] = region
    }

    #[flux_rs::trusted]
    fn regions_iter(&self) -> core::slice::Iter<'_, CortexMRegion> {
        self.regions.iter()
    }

    #[flux_rs::sig(fn(&CortexMConfig[@c]) -> Option<usize{idx: idx > 2 && idx < 8 }>)]
    #[flux_rs::trusted] // need spec for enumerate for this to work
    fn unused_region_number(&self) -> Option<usize> {
        for (number, region) in self.regions_iter().enumerate() {
            if number <= APP_MEMORY_REGION_MAX_NUM {
                continue;
            }
            if let None = region.location() {
                return Some(number);
            }
        }
        None
    }
}

>>>>>>> 3e2291a3
#[derive(Copy, Clone)]
#[flux_rs::refined_by(astart: int, asize: int, rstart: int, rsize: int)]
struct CortexMLocation {
    #[field(FluxPtrU8[astart])]
    pub accessible_start: FluxPtrU8,
    #[field(usize[asize])]
    pub accessible_size: usize,
    #[field(FluxPtrU8[rstart])]
    pub region_start: FluxPtrU8,
    #[field(usize[rsize])]
    pub region_size: usize,
}

// flux tracking the actual region size rather than
// the "logical region"
#[derive(Copy, Clone)]
#[flux_rs::opaque]
#[flux_rs::refined_by(astart: int, asize: int, rstart: int, rsize: int, perms: mpu::Permissions)]
struct GhostRegionState {}

impl GhostRegionState {
    // trusted intializer for ghost state stuff
    #[flux_rs::trusted]
    #[flux_rs::sig(fn (
        FluxPtrU8[@astart],
        usize[@asize],
        FluxPtrU8[@rstart],
        usize[@rsize],
        mpu::Permissions[@perms]
    ) -> GhostRegionState[astart, asize, rstart, rsize, perms]
    )]
    fn set(
        logical_start: FluxPtrU8,
        logical_size: usize,
        region_start: FluxPtrU8,
        region_size: usize,
        permissions: mpu::Permissions,
    ) -> Self {
        Self {}
    }

    #[flux_rs::trusted]
    #[flux_rs::sig(fn () -> GhostRegionState)]
    fn unset() -> Self {
        Self {}
    }
}

/// Struct storing configuration for a Cortex-M MPU region.
// if the region is set, the rbar bits encode the accessible start & region_num properly and the rasr bits encode the size and permissions properly
#[derive(Copy, Clone)]
#[flux_rs::refined_by(
    rbar: FieldValueU32,
    rasr: FieldValueU32,
    region_no: int,
    set: bool,
    astart: int, // accessible start
    asize: int, // accessible size
    rstart: int,
    rsize: int,
    perms: mpu::Permissions
)]
pub struct CortexMRegion {
    #[field(Option<{l. CortexMLocation[l] | l.astart == astart && l.asize == asize && l.rstart == rstart && l.rsize == rsize }>[set])]
    location: Option<CortexMLocation>, // actually accessible start and size
<<<<<<< HEAD
    #[field(usize[region_no])]
    region_number: usize,
    #[field({FieldValueU32<RegionBaseAddress::Register>[rbar] | set => region(value(rbar)) == bv32(region_no)})]
=======
    #[field({FieldValueU32<RegionBaseAddress::Register>[rbar] | set => rbar_region_number(rbar.value) == bv32(region_no)})]
>>>>>>> 3e2291a3
    base_address: FieldValueU32<RegionBaseAddress::Register>,
    #[field({FieldValueU32<RegionAttributes::Register>[rasr] | (set => can_access_exactly(rasr, rbar, rstart, rsize, astart, asize, perms)) && (!set => !rbar_global_region_enabled(rasr.value))})]
    attributes: FieldValueU32<RegionAttributes::Register>,
    #[field(GhostRegionState[astart, asize, rstart, rsize, perms])]
    ghost_region_state: GhostRegionState,
}

impl PartialEq<mpu::Region> for CortexMRegion {
    fn eq(&self, other: &mpu::Region) -> bool {
        self.location().map_or(
            false,
            |CortexMLocation {
                 accessible_start: addr,
                 accessible_size: size,
                 ..
             }| { addr == other.start_address() && size == other.size() },
        )
    }
}

<<<<<<< HEAD
impl mpu::RegionDescriptor for CortexMRegion {
    fn default(region_num: usize) -> Self {
        // TODO: Do better with precondition
        if region_num < 8 {
            Self::empty(region_num)
        } else {
            panic!()
        }
    }

    fn accessible_start(&self) -> Option<FluxPtrU8> {
        Some(self.location?.accessible_start)
    }

    fn region_start(&self) -> Option<FluxPtrU8> {
        Some(self.location?.region_start)
    }

    fn accessible_size(&self) -> Option<usize> {
        Some(self.location?.accessible_size)
    }

    fn region_size(&self) -> Option<usize> {
        Some(self.location?.region_size)
    }

    fn region_num(&self) -> usize {
        self.region_number
    }

    fn is_set(&self) -> bool {
        self.location.is_some()
    }

    fn overlaps(&self, other: &CortexMRegion) -> bool {
        self.region_overlaps(other)
    }
}

impl CortexMRegion {
    fn new(
        logical_start: FluxPtrU8,
        logical_size: usize,
        region_start: FluxPtrU8,
=======
#[flux_rs::trusted]
#[flux_rs::sig(fn (u8[@mask], usize[@i]) -> u8[bv_bv32_to_int(xor(bv32(mask), bv32(1) << bv32(i)))])]
fn xor_mask(mask: u8, i: usize) -> u8 {
    mask ^ (1 << i)
}

#[flux_rs::trusted]
#[flux_rs::sig(fn ({usize[@fsr] | fsr <= lsr}, {usize[@lsr] | lsr < 8}) -> u8[bv_bv32_to_int(bv32(u8::MAX) & enabled_srd_mask(bv32(fsr), bv32(lsr)))])]
fn subregion_mask(min_subregion: usize, max_subregion: usize) -> u8 {
    let enabled_mask = ((1 << (max_subregion - min_subregion + 1)) - 1) << min_subregion;
    u8::MAX & enabled_mask
}

#[flux_rs::trusted]
#[flux_rs::sig(fn (region_start: FluxPtrU8) -> u32[bv_bv32_to_int(bv32(region_start) >> 5)])]
fn region_start_rs32(region_start: FluxPtrU8) -> u32 {
    region_start.as_u32() >> 5
}

impl CortexMRegion {

    #[flux_rs::sig(fn (region_start: FluxPtrU8, region_num: usize) -> FieldValueU32<RegionBaseAddress::Register>{rbar: 
        rbar_region_number(rbar.value) == bv32(region_num) &&
        rbar_global_region_enabled(rbar.value) &&
        rbar_region_start(rbar.value) == bv32(region_start)
    })]
    fn base_address_register(
        region_start: FluxPtrU8,
        region_num: usize
    ) -> FieldValueU32<RegionBaseAddress::Register> {
        RegionBaseAddress::ADDR().val(region_start_rs32(region_start))
            + RegionBaseAddress::VALID::UseRBAR()
            + RegionBaseAddress::REGION().val(region_num as u32)
    }

    #[flux_rs::sig(
        fn (region_size: usize, permissions: mpu::Permissions) -> FieldValueU32<RegionAttributes::Register>{rasr: 
            rasr_region_size(rasr.value) == bv32(region_size) &&
            perms_match_exactly(rasr.value, permissions) &&
            subregions_enabled_exactly(rasr.value, 0, 7)
        }
        requires region_size >= 32 && region_size <= u32::MAX / 2 + 1
    )]
    fn attributes_register_no_srd(
>>>>>>> 3e2291a3
        region_size: usize,
        permissions: mpu::Permissions
    ) -> FieldValueU32<RegionAttributes::Register> {
        // Determine access and execute permissions
        let (access, execute) = match permissions {
            mpu::Permissions::ReadWriteExecute => (
                RegionAttributes::AP::ReadWrite(),
                RegionAttributes::XN::Enable(),
            ),
            mpu::Permissions::ReadWriteOnly => (
                RegionAttributes::AP::ReadWrite(),
                RegionAttributes::XN::Disable(),
            ),
            mpu::Permissions::ReadExecuteOnly => (
                RegionAttributes::AP::UnprivilegedReadOnly(),
                RegionAttributes::XN::Enable(),
            ),
            mpu::Permissions::ReadOnly => (
                RegionAttributes::AP::UnprivilegedReadOnly(),
                RegionAttributes::XN::Disable(),
            ),
            mpu::Permissions::ExecuteOnly => (
                RegionAttributes::AP::PrivilegedOnly(),
                RegionAttributes::XN::Enable(),
            ),
        };
        // let size_value = math::log_base_two_u32_usize(region_size) - 1;
        let size_value = math::log_base_two(region_size as u32) - 1;

        // Attributes register
        RegionAttributes::ENABLE::SET()
            + RegionAttributes::SIZE().val(size_value)
            + access
            + execute
    }

    #[flux_rs::sig(
        fn (
            FluxPtrU8[@astart],
            usize[@asize],
            FluxPtrU8[@rstart], 
            usize[@rsize],
            usize[@no],
            Option<(usize,usize)>[@subregions], 
            mpu::Permissions[@perms]
        ) -> CortexMRegion {r: 
                r.astart == astart &&
                r.asize == asize &&
                r.region_no == no &&
                r.perms == perms &&
                r.set  
            }
        requires 
            rsize >= 32 &&
            (subregions => rsize >= 256) &&
            rsize <= u32::MAX / 2 + 1
    )]
    fn new(
        logical_start: FluxPtrU8,
        logical_size: usize,
        region_start: FluxPtrU8,
        region_size: usize,
        region_num: usize,
        subregions: Option<(usize, usize)>,
        permissions: mpu::Permissions,
    ) -> CortexMRegion {

        // Base address register
        let base_address = Self::base_address_register(region_start, region_num);
        // Attributes register
        let mut attributes = Self::attributes_register_no_srd(region_size, permissions);

        // If using subregions, add a subregion mask. The mask is a 8-bit
        // bitfield where `0` indicates that the corresponding subregion is enabled.
        // To compute the mask, we start with all subregions disabled and enable
        // the ones in the inclusive range [min_subregion, max_subregion].
        if let Some((min_subregion, max_subregion)) = subregions {
            let mask = subregion_mask(min_subregion, max_subregion);
            attributes += RegionAttributes::SRD().val(mask as u32);
        }

        Self {
            location: Some(CortexMLocation {
                accessible_start: logical_start,
                accessible_size: logical_size,
                region_start,
                region_size,
            }),
            region_number: region_num,
            base_address,
            attributes,
            ghost_region_state: GhostRegionState::set(
                logical_start,
                logical_size,
                region_start,
                region_size,
                permissions,
            ),
        }
    }

    fn empty(region_num: usize) -> CortexMRegion {
        CortexMRegion {
            location: None,
            region_number: region_num,
            base_address: RegionBaseAddress::VALID::UseRBAR()
                + RegionBaseAddress::REGION().val(region_num as u32),
            attributes: RegionAttributes::ENABLE::CLEAR(),
            ghost_region_state: GhostRegionState::unset(),
        }
    }

    fn location(&self) -> Option<CortexMLocation> {
        self.location
    }

    fn base_address(&self) -> FieldValueU32<RegionBaseAddress::Register> {
        self.base_address
    }

    fn attributes(&self) -> FieldValueU32<RegionAttributes::Register> {
        self.attributes
    }

    fn region_overlaps(&self, other: &CortexMRegion) -> bool {
        if self.location.is_some() && other.location.is_some() {
            let fst_region_loc = self.location.unwrap();
            let snd_region_loc = other.location.unwrap();

<<<<<<< HEAD
            let fst_region_start = fst_region_loc.accessible_start;
            let fst_region_end = fst_region_start.wrapping_add(fst_region_loc.accessible_size);
=======
impl<const MIN_REGION_SIZE: usize> MPU<MIN_REGION_SIZE> {
    #[flux_rs::sig(
        fn (
            _,
            usize[@region_no],
            FluxPtrU8[@start],
            usize[@size],
            usize[@minsz],
            mpu::Permissions[@perms],
            _
        ) -> Option<{r. CortexMRegion[r] | 
                r.set &&
                r.region_no == region_no &&
                r.perms == perms &&
                r.astart + r.asize <= start + size &&
                r.asize >= minsz &&
                (size == minsz => start == r.astart && size == r.asize)
            }>
        requires minsz > 0 && minsz <= u32::MAX / 2 + 1 && size <= u32::MAX / 2 + 1 && start <= u32::MAX / 2 + 1
    )]
    #[flux_rs::trusted]
    fn create_region(
        &self,
        region_num: usize,
        unallocated_memory_start: FluxPtrU8,
        unallocated_memory_size: usize,
        min_region_size: usize,
        permissions: mpu::Permissions,
        config: &CortexMConfig,
    ) -> Option<CortexMRegion> {
        // Check that no previously allocated regions overlap the unallocated memory.
        for region in config.regions_iter() {
            if region.overlaps(unallocated_memory_start, unallocated_memory_size) {
                return None;
            }
        }
>>>>>>> 3e2291a3

            let snd_region_start = snd_region_loc.accessible_start;
            let snd_region_end = snd_region_start.wrapping_add(snd_region_loc.accessible_size);

            fst_region_start < snd_region_end && snd_region_start < fst_region_end
        } else {
            false
        }
    }
}

fn next_aligned_power_of_two(po2_aligned_start: usize, min_size: usize) -> Option<usize> {
    // if start is 0 everything aligns
    if po2_aligned_start == 0 {
        let size = min_size.next_power_of_two();
        return Some(size);
    }

    if po2_aligned_start % 2 != 0 {
        return None;
    }

    // Find the largest power of 2 that divides start
    // VTOCK TODO: Should just be usize stuff
    let mut trailing_zeros = po2_aligned_start.trailing_zeros() as usize;
    let largest_pow2_divisor = 1 << trailing_zeros;

    // all powers of two less than largest_pow2_divisors will align the start
    let min_power = min_size.next_power_of_two();
    if min_power <= largest_pow2_divisor && min_power >= 8 {
        Some(min_power)
    } else {
        // in this case such a value doesn't exist
        None
    }
}

<<<<<<< HEAD
impl<const NUM_REGIONS: usize, const MIN_REGION_SIZE: usize> mpu::MPU
    for MPU<NUM_REGIONS, MIN_REGION_SIZE>
{
    type Region = CortexMRegion;

    fn enable_app_mpu(&self) {
=======
#[flux_rs::assoc(fn enabled(self: Self) -> bool {enable(self.ctrl)} )]
#[flux_rs::assoc(fn configured_for(self: Self, config: CortexMConfig) -> bool {mpu_configured_for(self, config)} )]
#[flux_rs::assoc(fn config_can_access_flash(c: CortexMConfig, fstart: int, fend: int) -> bool { config_can_access_flash(c, fstart, fend) })]
#[flux_rs::assoc(fn config_can_access_heap(c: CortexMConfig, hstart: int, hend: int) -> bool { config_can_access_heap(c, hstart, hend) })]
#[flux_rs::assoc(fn config_cant_access_at_all(c: CortexMConfig, start: int, end: int) -> bool { config_cant_access_at_all(c, start, end) } )]
// #[flux_rs::assoc(fn ipc_cant_access_process_mem(c: CortexMConfig, fstart: int, fend: int, hstart: int, hend: int) -> bool { ipc_cant_access_process_mem(c, fstart, fend, hstart, hend) } )]
impl<const MIN_REGION_SIZE: usize> mpu::MPU for MPU<MIN_REGION_SIZE> {
    type MpuConfig = CortexMConfig;

    // #[flux_rs::sig(fn(self: &strg Self) ensures self: Self)]
    #[flux_rs::sig(fn(self: &strg Self) ensures self: Self{mpu: enable(mpu.ctrl)})]
    fn enable_app_mpu(&mut self) {
        // Enable the MPU, disable it during HardFault/NMI handlers, and allow
        // privileged code access to all unprotected memory.
>>>>>>> 3e2291a3
        self.registers.ctrl.write(
            (Control::ENABLE::SET() + Control::HFNMIENA::CLEAR() + Control::PRIVDEFENA::SET())
                .into_inner(),
        );
    }

    fn disable_app_mpu(&self) {
        self.registers
            .ctrl
            .write(Control::ENABLE::CLEAR().into_inner());
    }

    fn number_total_regions(&self) -> usize {
        self.registers.mpu_type.read(Type::DREGION().into_inner()) as usize
    }

    fn create_bounded_region(
        region_number: usize,
        available_start: FluxPtrU8,
        available_size: usize,
        region_size: usize,
        permissions: mpu::Permissions,
    ) -> Option<CortexMRegion> {
        // creates a region with region_start and region_end = region_start + region_size within available start + available size
        let mut start = available_start.as_usize();
        let mut size = region_size;

        let overflow_bound = (u32::MAX / 2 + 1) as usize;
        if size == 0 || size > overflow_bound || start > overflow_bound {
            // cannot create such a region
            return None;
        }

        // size must be >= 256 and a power of two for subregions
        size = cmp::max(size, 256);
        size = size.next_power_of_two();

        // region size must be aligned to start
        start += size - (start % size);

<<<<<<< HEAD
        // calculate subregions
        let subregion_size = size / 8;
        let num_subregions_enabled = region_size.div_ceil(subregion_size);
=======
    // When allocating memory for apps, we use two regions, each a power of two
    // in size. By using two regions we halve their size, and also halve their
    // alignment restrictions.
    #[flux_rs::sig(
        fn (
            &Self,
            FluxPtrU8[@mem_start],
            usize[@memsz],
            usize[@min_mem_sz],
            usize[@appmsz],
            usize[@kernelmsz],
            FluxPtrU8[@fstart],
            usize[@fsz],
            config: &strg CortexMConfig[@old_c],
        ) -> Result<{b. mpu::AllocatedAppBreaksAndSize[b] |
            b.app_break <= b.memory_start + b.memory_size - kernelmsz &&
            b.app_break >= b.memory_start + appmsz &&
            b.memory_start >= mem_start &&
            b.memory_start + b.memory_size <= u32::MAX &&
            b.memory_start > 0 &&
            config_can_access_flash(new_c, fstart, fstart + fsz) &&
            config_can_access_heap(new_c, b.memory_start, b.app_break) &&
            config_cant_access_at_all(new_c, 0, fstart - 1) &&
            config_cant_access_at_all(new_c, fstart + fsz + 1, b.memory_start - 1) &&
            config_cant_access_at_all(new_c, b.app_break + 1, u32::MAX) 
            // &&
            // ipc_cant_access_process_mem(new_c, fstart, fstart + fsz, mem_start, u32::MAX)
        }, mpu::AllocateAppMemoryError>
        requires 
            fstart + fsz < mem_start &&
            min_mem_sz > 0 &&
            config_cant_access_at_all(old_c, 0, u32::MAX)
        ensures config: CortexMConfig[#new_c]
    )]
    fn allocate_app_memory_regions(
        &self,
        unallocated_memory_start: FluxPtrU8,
        unallocated_memory_size: usize,
        min_memory_size: usize,
        initial_app_memory_size: usize,
        initial_kernel_memory_size: usize,
        flash_start: FluxPtrU8Mut,
        flash_size: usize,
        config: &mut CortexMConfig,
    ) -> Result<mpu::AllocatedAppBreaksAndSize, mpu::AllocateAppMemoryError> {
        // first allocate flash
        if flash_start.as_usize() == 0 || flash_size == 0 || flash_start.as_usize() > (u32::MAX / 2 + 1) as usize || flash_size > (u32::MAX / 2 + 1) as usize {
            return Err(AllocateAppMemoryError::FlashError)
        }

        let region = self
            .create_region(
                FLASH_REGION,
                flash_start,
                flash_size,
                flash_size,
                mpu::Permissions::ReadExecuteOnly,
                config,
            )
            .ok_or(AllocateAppMemoryError::FlashError)?;
        config.region_set(FLASH_REGION, region);
        // VTOCK TODO: Is this necessary?
        config.set_dirty(true);

        // Check that no previously allocated regions overlap the unallocated
        // memory.
        for region in config.regions_iter() {
            if region.overlaps(unallocated_memory_start, unallocated_memory_size) {
                return Err(AllocateAppMemoryError::HeapError);
            }
        }
>>>>>>> 3e2291a3

        let subregions_enabled_end = start + num_subregions_enabled * subregion_size;

<<<<<<< HEAD
        // make sure this fits within our available size
        if subregions_enabled_end > available_start.as_usize() + available_size {
            return None;
=======
        if memory_size > (u32::MAX / 2 + 1) as usize || memory_size == 0 {
            return Err(AllocateAppMemoryError::HeapError)
        }

        // Size must be a power of two, so:
        // https://www.youtube.com/watch?v=ovo6zwv6DX4.
        let mut memory_size_po2 = math::closest_power_of_two_usize(memory_size);
        let exponent = math::log_base_two_u32_usize(memory_size_po2);

        // // Check for compliance with the constraints of the MPU.
        if exponent < 9 {
            // Region sizes must be 256 bytes or larger to support subregions.
            // Since we are using two regions, and each must be at least 256
            // bytes, we need the entire memory region to be at least 512 bytes.
            memory_size_po2 = 512;
        } else if exponent > 32 {
            // Region sizes must be 4GB or smaller.
            return Err(AllocateAppMemoryError::HeapError);
>>>>>>> 3e2291a3
        }

        // create the region
        Some(CortexMRegion::new(
            FluxPtr::from(start),
            num_subregions_enabled * subregion_size,
            FluxPtr::from(start),
            size,
            region_number,
            Some((0, num_subregions_enabled - 1)),
            permissions,
        ))
    }

    fn update_region(
        region_start: FluxPtrU8,
        available_size: usize,
        region_size: usize,
        region_number: usize,
        permissions: mpu::Permissions,
    ) -> Option<CortexMRegion> {
        let overflow_bound = (u32::MAX / 2 + 1) as usize;
        if region_size == 0
            || region_size > overflow_bound
            || region_start.as_usize() > overflow_bound
        {
            // cannot create such a region
            return None;
        }

        // get the smallest size >= region size which is a power of two and aligned to the start
        let min_region_size = flux_support::max_usize(256, region_size);
        let mut underlying_region_size =
            next_aligned_power_of_two(region_start.as_usize(), min_region_size)?;

        if underlying_region_size > available_size
            || underlying_region_size > (u32::MAX / 2 + 1) as usize
        {
            return None;
        }

        // calculate subreigons
        let subregion_size = underlying_region_size / 8;

        let num_subregions_enabled = region_size.div_ceil(subregion_size);

        let subregions_enabled_end =
            region_start.as_usize() + num_subregions_enabled * subregion_size;

        // create the region
        Some(CortexMRegion::new(
            region_start,
            num_subregions_enabled * subregion_size,
            region_start,
            underlying_region_size,
            region_number,
            Some((0, num_subregions_enabled - 1)),
            permissions,
        ))
    }

<<<<<<< HEAD
    fn create_exact_region(
        region_number: usize,
        start: FluxPtrU8,
        size: usize,
        permissions: mpu::Permissions,
    ) -> Option<CortexMRegion> {
        // We can't allocate a size that isn't a power of 2 or a size that is < 32 since that will not fit the requirements for a subregion
        if size > (u32::MAX / 2 + 1) as usize || !size.is_power_of_two() || size < 32 {
            return None;
=======
    #[flux_rs::sig(
        fn (
            &Self,
            FluxPtrU8[@mem_start],
            FluxPtrU8[@old_app_break],
            FluxPtrU8Mut[@app_break],
            FluxPtrU8Mut[@kernel_break],
            FluxPtrU8Mut[@fstart],
            usize[@fsz],
            config: &strg CortexMConfig[@old_c],
        ) -> Result<{b. mpu::AllocatedAppBreaks[b] | 
            b.app_break <= kernel_break &&
            b.app_break >= app_break &&
            b.memory_start == mem_start &&
            config_can_access_flash(new_c, fstart, fstart + fsz) &&
            config_can_access_heap(new_c, b.memory_start, b.app_break) &&
            config_cant_access_at_all(new_c, 0, fstart - 1) &&
            config_cant_access_at_all(new_c, fstart + fsz + 1, b.memory_start - 1) &&
            config_cant_access_at_all(new_c, b.app_break + 1, u32::MAX) 
            // &&
            // ipc_cant_access_process_mem(new_c, fstart, fstart + fsz, b.memory_start, u32::MAX)
        }, ()>[#res]
        requires 
            fstart + fsz < mem_start &&
            app_break > mem_start &&
            config_can_access_flash(old_c, fstart, fstart + fsz) &&
            config_cant_access_at_all(old_c, 0, fstart - 1) &&
            config_cant_access_at_all(old_c, fstart + fsz + 1, mem_start - 1) &&
            config_cant_access_at_all(old_c, old_app_break + 1, u32::MAX) 
            // &&
            // VTOCK TODO: 
            // I understand that there is a possibility that some IPC region might 
            // have access to mem_start - old_app_break. Therefore, if we shrink the app break,
            // the config may still have access to the old memory. It would make sense to me if we 
            // had to say region_cant_access_at_all(..., mem_start, old_app_break). But somehow, even 
            // u32::MAX - 1 doesn't work as the end address here... 
            // ipc_cant_access_process_mem(old_c, fstart, fstart + fsz, mem_start, u32::MAX)
        ensures config: CortexMConfig[#new_c], !res => old_c == new_c
    )]
    fn update_app_memory_regions(
        &self,
        mem_start: FluxPtrU8,
        _old_app_memory_break: FluxPtrU8,
        app_memory_break: FluxPtrU8,
        kernel_memory_break: FluxPtrU8,
        flash_start: FluxPtrU8Mut,
        flash_size: usize,
        config: &mut CortexMConfig,
    ) -> Result<mpu::AllocatedAppBreaks, ()> {
        // Get second region for flash and make sure it's allocated
        let CortexMLocation {
            accessible_start: flash_region_start,
            accesible_size: flash_region_size,
            region_start: _, 
            region_size: _
        } = config.get_region(FLASH_REGION).location().ok_or(())?;
        // if the flash region doesn't match exactly, something has gone terribly wrong
        if flash_region_start != flash_start || flash_region_size != flash_region_size {
            return Err(());
        }

        // Get first region, or error if the process tried to update app memory
        // MPU region before it was created.
        let CortexMLocation {
            accessible_start: _,
            accesible_size: _,
            region_start: region_start_ptr,
            region_size,
        } = config.get_region(HEAP_REGION1).location().ok_or(())?; 
        let region_start = region_start_ptr.as_usize();

        // if the region start and memory start don't match, something has gone terribly wrong
        if mem_start.as_usize() != region_start {
            return Err(());
        }

        // VTOCK todo: can we prove this?
        // from allocate_app_memory_region
        assume(region_size >= 256 && region_size <= (u32::MAX / 2 + 1) as usize); 
        assume(region_size % 8 == 0);
        assume(region_start + region_size * 2 >= kernel_memory_break.as_usize());
        assume(region_start % region_size == 0);

        let app_memory_break = app_memory_break.as_usize();
        let kernel_memory_break = kernel_memory_break.as_usize();

        // Out of memory
        if app_memory_break > kernel_memory_break {
            return Err(());
>>>>>>> 3e2291a3
        }

        if start.as_usize() % size == 0 {
            // we can just create a region
            Some(CortexMRegion::new(
                start,
                size,
                start,
                size,
                region_number,
                None,
                permissions,
            ))
        } else {
            let min_size = flux_support::max_usize(size, 256);
            let underlying_region_start = start.as_usize();
            // VTOCK: If the start passed is not even, we fail.
            // This is generally a sane thing to do because a start being odd means that
            let underlying_region_size = next_aligned_power_of_two(start.as_usize(), min_size)?;

            // check overflows
            if underlying_region_size > (u32::MAX / 2 + 1) as usize {
                return None;
            }

            // calculate subreigons
            let subregion_size = underlying_region_size / 8;

            // if the size isn't aligned to the subregion size we have a problem
            // since that means we cannot divide the requested size into an appropriate
            // number of subregions
            if size % subregion_size == 0 {
                return None;
            }

            let num_subregions_enabled = size / subregion_size;

            Some(CortexMRegion::new(
                start,
                size,
                FluxPtr::from(underlying_region_start),
                underlying_region_size,
                region_number,
                Some((0, num_subregions_enabled - 1)),
                permissions,
            ))
        }
    }

    fn configure_mpu(&self, config: &[CortexMRegion; 8]) {
        for region in config.iter() {
            self.registers
                .rbar
                .write(region.base_address().into_inner());
            self.registers.rasr.write(region.attributes().into_inner());
        }
        // cannot have unused regions
        if NUM_REGIONS > 8 {
            for i in 8..NUM_REGIONS {
                let region = CortexMRegion::empty(i);
                self.registers
                    .rbar
                    .write(region.base_address().into_inner());
                self.registers.rasr.write(region.attributes().into_inner());
            }
        }
    }
<<<<<<< HEAD
=======
}

// TODO: simplify configured_for
// -- requires proving that beyond 8, everything is the same
// -- alternately, just requires a special macro
// TODO: better solution than trusted `get_region`?
// TODO: once there is support for double projections in specs, remove `value()` function
// -- alternately, dont refine CortexMRegion by FieldValue but just by bitvec?

#[cfg(test)]
mod test_new {
    use super::CortexMRegion;
    use kernel::platform::mpu::Permissions;
    use flux_support::FluxPtr;
    use super::*;

    fn usize_to_permissions(i: usize) -> Permissions {
        if i == 0 {
            Permissions::ReadWriteExecute
        } else if i == 1 {
            Permissions::ReadWriteOnly
        } else if i == 2 {
            Permissions::ReadExecuteOnly
        } else if i == 3 {
            Permissions::ReadOnly
        } else if i == 4 {
            Permissions::ExecuteOnly
        } else {
            panic!("Invalid Enum Variant")
        }
    }

    fn perms_set(rasr: FieldValueU32<RegionAttributes::Register>, perms: Permissions) {
        let ap = (rasr.value() & 0x07000000) >> 24;
        let xn = rasr.value() & 0x10000000 != 0;
        // All access should be unpriv and priv
        // 
        // 001	Read/Write	No access	Privileged access only
        // 010	Read/Write	Read-only	Any unprivileged write generates a permission fault
        // 011	Read/Write	Read/Write	Full access
        // 100	unpredictable	unpredictable	Reserved
        // 101	Read-only	No access	Privileged read-only
        // 110	Read-only	Read-only	Privileged and unprivileged read-only
        // 111	Read-only	Read-only	Privileged and unprivileged read-only

        match perms {
            Permissions::ReadWriteExecute => {
                assert!(ap == 3);
                assert!(!xn);
            }
            Permissions::ReadWriteOnly => {
                assert!(ap == 3);
                assert!(xn);
            }
            Permissions::ReadExecuteOnly => {
                assert!(ap == 6 || ap == 7 || ap == 2);
                assert!(!xn);
            }
            Permissions::ReadOnly => {
                assert!(ap == 6 || ap == 7 || ap == 2);
                assert!(xn);
            }
            Permissions::ExecuteOnly => {
                // ap of 1 gives privileged read access the ok which I guess is fine 
                // originally didn't have it but their implementation does set this, 
                // presumably if the kernel needs to read something?
                assert!(ap == 0 || ap == 1); 
                assert!(!xn);
            }
        }
    }

    fn subregions_from_logical(region_start: usize, region_size: usize, accessible_start: usize, accessible_size: usize) -> (usize, usize) {
        let subregion_size = region_size / 8;
        let first_subregion_no = (accessible_start - region_start) / subregion_size;
        let last_subregion_no = (accessible_start + accessible_size - region_start) / subregion_size - 1;
        (first_subregion_no, last_subregion_no)
    }

    fn enabled_srd_mask(first_subregion: usize, last_subregion: usize) -> usize {
        ((1 << (last_subregion - first_subregion + 1)) - 1) << first_subregion
    }

    fn disabled_srd_mask(first_subregion: usize, last_subregion: usize) -> usize {
        0xff ^ enabled_srd_mask(first_subregion, last_subregion)
    }

    fn srd_bits_set(rasr: FieldValueU32<RegionAttributes::Register>, region_start: usize, region_size: usize, accessible_start: usize, accessible_size: usize) {
        let (fsr, lsr) = subregions_from_logical(region_start, region_size, accessible_start, accessible_size);
        let enabled_mask = enabled_srd_mask(fsr, lsr) as u32;
        let disabled_mask = disabled_srd_mask(fsr, lsr) as u32;
        let srd_bits = (rasr.value() & 0x0000FF00) >> 8;
        assert!(srd_bits & enabled_mask == 0);
        assert!(srd_bits & disabled_mask == disabled_mask);
    }

    // masks out the first 3 bits of the rbar register
    fn region_number_set(rbar: FieldValueU32<RegionBaseAddress::Register>, region_number: usize) {
        assert!(rbar.value() & 0xF == region_number as u32)
    }

    fn global_region_enabled(rasr: FieldValueU32<RegionAttributes::Register>) {
        assert!(rasr.value() & 0x1 == 1)
    }

    fn region_start_set(rbar: FieldValueU32<RegionBaseAddress::Register>, region_start: usize) {
        assert!(rbar.value() & 0xFFFF_FFE0 == region_start as u32)
    }

    fn region_size_set(rasr: FieldValueU32<RegionAttributes::Register>, region_size: usize) {
        assert!((1 << ((rasr.value() & 0x0000003e) >> 1) + 1) == region_size as u32);
    }

    fn rbar_valid_set(rbar: FieldValueU32<RegionBaseAddress::Register>) {
        assert!(rbar.value() & 0x10 != 0);
    }

    fn test_region(region: CortexMRegion, region_start: usize, region_size: usize, accessible_start: usize, accessible_size: usize, region_number: usize, perms: Permissions) {
        // println!("start: {}, size: {}, number: {}, accessible_start: {}, accessible_size: {}, perms: {:?}", region_start, region_size, region_number, accessible_start, accessible_size, perms);
        region_number_set(region.base_address, region_number);
        global_region_enabled(region.attributes);
        region_start_set(region.base_address, region_start);
        region_size_set(region.attributes, region_size);
        srd_bits_set(region.attributes, region_start, region_size, accessible_start, accessible_size);
        perms_set(region.attributes, perms);
    }

    fn test_without_subregions(region_start: usize, region_size: usize, region_number: usize) {
        // all permissions
        for perm_i in 0..5 {
            let perms = usize_to_permissions(perm_i);
            let region = CortexMRegion::new(
                FluxPtr::from(region_start),
                region_size,
                FluxPtr::from(region_start),
                region_size,
                region_number,
                None,
                perms
            );
            test_region(region, region_start, region_size, region_start, region_size, region_number, perms);
        }
    }

    fn test_with_subregions(region_start: usize, region_size: usize, region_number: usize) {
        for subregion_start in 0..8 {
            for subregion_end in (subregion_start + 1)..8 {
                let subregions = Some((subregion_start, subregion_end - 1));
                let accessible_start = region_start + subregion_start * (region_size / 8);
                let accesible_size = (subregion_end - subregion_start) * (region_size / 8);
                // all permissions
                for perm_i in 0..5 {
                    let perms = usize_to_permissions(perm_i);
                    // regions
                    let region = CortexMRegion::new(
                        FluxPtr::from(accessible_start),
                        accesible_size,
                        FluxPtr::from(region_start),
                        region_size,
                        region_number,
                        subregions,
                        perms
                    );
                    test_region(region, region_start, region_size, accessible_start, accesible_size, region_number, perms);
                }
            }
        }
    }

    #[test]
    fn test_region_new_exhaustive() {
        // Region Size:
        // the region size is a power of two
        // the minimum region size possible is 32
        // if the region size is >= 256 then we can have subregions

        // Region Start:
        // the region start can be whatever as long as region_start + region_size <= u32::MAX
        // and it is aligned with the size
        // This should be a precondition
        
        // Accessible Start & Accessible Size aren't used.

        // Subregions must satisfy start <= end <= 8
        // TODO: Make sure this is the case when calls are made. 

        // permissions: Can be any enum variants
        let mut region_size_po2 = 5;
        while region_size_po2 <= 32 {
            let region_size = 2_usize.pow(region_size_po2);
            for mut region_start in 0..((u32::MAX / 2 + 1) as usize) {
                if region_start % region_size != 0 {
                    region_start += region_size - (region_start % region_size);
                }

                if region_start as u32 > u32::MAX - region_size as u32 {
                    continue;
                };

                // 8 regions only
                for region_number in 0..16 {
                    if region_size >= 256 {
                        // subregions
                        test_with_subregions(region_start as usize, region_size, region_number);
                    } 
                    // 16 regions
                    test_without_subregions(region_start as usize, region_size, region_number);
                }
            }
            region_size_po2 += 1;
        }
    }

>>>>>>> 3e2291a3
}<|MERGE_RESOLUTION|>--- conflicted
+++ resolved
@@ -16,191 +16,8 @@
 use kernel::platform::mpu;
 use kernel::utilities::cells::OptionalCell;
 use kernel::utilities::math;
-<<<<<<< HEAD
 use kernel::utilities::registers::interfaces::{Readable, Writeable};
 use kernel::utilities::registers::{FieldValue, ReadOnly, ReadWrite};
-=======
-
-// VTOCK-TODO: NUM_REGIONS currently fixed to 8. Need to also handle 16
-flux_rs::defs! {
-    fn xor(b: bitvec<32>, a: bitvec<32>) -> bitvec<32> { (a | b) - (a & b) }
-    fn bv32(x:int) -> bitvec<32> { bv_int_to_bv32(x) }
-    fn bit(reg: bitvec<32>, power_of_two: bitvec<32>) -> bool { reg & power_of_two != 0}
-    fn extract(reg: bitvec<32>, mask:int, offset: int) -> bitvec<32> { (reg & bv32(mask)) >> bv32(offset) }
-
-    // rbar
-    fn rbar_global_region_enabled(reg: bitvec<32>) -> bool { bit(reg, 0x1) }
-    fn rbar_valid_bit_set(reg: bitvec<32>) -> bool { bit(reg, 0x10) }
-    fn rbar_region_number(reg: bitvec<32>) -> bitvec<32> { reg & 0xF }
-    fn rbar_region_start(reg: bitvec<32>) -> bitvec<32> { reg & 0xFFFF_FFE0 }
-
-    // rasr
-    fn rasr_region_size(reg: bitvec<32>) -> bitvec<32> { 1 << (extract(reg, 0x0000003e, 1) + 1) }
-    fn rasr_srd(reg: bitvec<32>) -> bitvec<32> { extract(reg, 0x0000_FF00, 8) }
-    fn rasr_ap(reg: bitvec<32>) -> bitvec<32> { extract(reg, 0x0700_0000, 24) }
-    fn rasr_xn(reg: bitvec<32>) -> bool { bit(reg, 0x10000000) }
-
-    // ctrl
-    fn enable(reg:bitvec<32>) -> bool { bit(reg, 0x00000001)}
-
-    fn mpu_configured_for(mpu: MPU, config: CortexMConfig) -> bool {
-        forall i in 0..8 {
-            map_select(mpu.regions, i) == rbar(map_select(config.regions, i)) &&
-            map_select(mpu.attrs, i) == rasr(map_select(config.regions, i))
-        }
-    }
-
-    fn enabled_srd_mask(first_subregion: bitvec<32>, last_subregion: bitvec<32>) -> bitvec<32> {
-        ((bv32(1) << (last_subregion - first_subregion + 1)) - 1) << first_subregion 
-    }
-
-    fn disabled_srd_mask(first_subregion: bitvec<32>, last_subregion: bitvec<32>) -> bitvec<32> {
-        xor(0xff, enabled_srd_mask(first_subregion, last_subregion))
-    }
-
-    fn perms_match_exactly(rasr: bitvec<32>, perms: mpu::Permissions) -> bool {
-        let ap = rasr_ap(rasr);
-        let xn = rasr_xn(rasr);
-        if perms.r && perms.w && perms.x {
-            // read write exec
-            ap == 3 && xn
-        } else if perms.r && perms.w && !perms.x {
-            // read write
-            ap == 3 && !xn
-        } else if perms.r && !perms.w && perms.x {
-            // read exec
-            (ap == 2 || ap == 6 || ap == 7) && !xn
-        } else if perms.r && !perms.w && !perms.x {
-            // read only
-            (ap == 2 || ap == 6 || ap == 7) && xn
-        } else if !perms.r && !perms.w && perms.x {
-            (ap == 0 || ap == 1) && !xn
-        } else {
-            false
-        }
-    }
-
-    fn subregions_enabled_exactly(rasr: bitvec<32>, first_subregion_no: bitvec<32>, last_subregion_no: bitvec<32>) -> bool {
-        let emask = enabled_srd_mask(first_subregion_no, last_subregion_no);
-        let dmask = disabled_srd_mask(first_subregion_no, last_subregion_no);
-        let srd = rasr_srd(rasr);
-        srd & emask == 0 && srd & dmask == dmask
-    }
-
-    fn first_subregion_from_logical(rstart: int, rsize: int, astart: int, asize: int) -> int {
-        let subregion_size = rsize / 8;
-        (astart - rstart) / subregion_size
-    }
-
-    fn last_subregion_from_logical(rstart: int, rsize: int, astart: int, asize: int) -> int {
-        let subregion_size = rsize / 8;
-        (astart + asize - rstart) / subregion_size - 1
-    }
-
-    fn can_access_exactly(rbar: FieldValueU32, rasr: FieldValueU32, rstart: int, rsize: int, astart: int, asize: int, perms: mpu::Permissions) -> bool {
-        rbar_global_region_enabled(rbar.value) &&
-        rbar_valid_bit_set(rbar.value) &&
-        rbar_region_start(rbar.value) == bv32(rstart) &&
-        rasr_region_size(rasr.value) == bv32(rsize) &&
-        subregions_enabled_exactly(
-            rasr.value, 
-            bv32(first_subregion_from_logical(rstart, rsize, astart, asize)),
-            bv32(last_subregion_from_logical(rstart, rsize, astart, asize))
-        ) &&
-        perms_match_exactly(rasr.value, perms)
-    }
-
-    fn region_can_access(region: CortexMRegion, start: int, end: int, perms: mpu::Permissions) -> bool {
-        // region set
-        region.set &&
-        // region's accesible block contains the start..end (exclusive) checked
-        start >= region.astart &&
-        end <= region.astart + region.asize &&
-        // and perms are correct
-        region.perms == perms
-    }
-
-    fn region_cant_access_at_all(region: CortexMRegion, start: int, end: int) -> bool {
-        // WHY is this different than !region_can_access:
-        //  1. We don't want to talk about permissions at all here - it shouldn't be allocated at all
-        //  2. region_can_access talks about everything from start..(start + size) being
-        //  included in one region. However, here we want to say that there is no subslice of
-        //  start..(start + size) that is accessible via the current region we are looking at
-        !region.set ||
-        // NO slice of start..(start + size) is included in the region
-        // i.e. the start..end is entirely before the region start
-        end < region.astart ||
-        // or the start is entirely after region_start + region_size
-        start > region.astart + region.asize
-    }
-
-    fn config_can_access_flash(config: CortexMConfig, fstart: int, fend: int) -> bool {
-        // checks the flash is accessible with read and execute perms
-        region_can_access(map_select(config, 2), fstart, fend, mpu::Permissions {r: true, w: false, x: true})
-    }
-
-    fn can_access_heap_split(region0: CortexMRegion, region1: CortexMRegion, hstart: int, hend: int) -> bool {
-        region0.astart + region0.asize == region1.astart &&
-        hstart >= region0.astart &&
-        hend <= region1.astart + region1.asize &&
-        region0.perms == mpu::Permissions {r: true, w: true, x: false} &&
-        region1.perms == mpu::Permissions {r: true, w: true, x: false}
-    }
-
-    fn config_can_access_heap(config: CortexMConfig, hstart: int, hend: int) -> bool {
-        // checks the heap is accessible with read and write perms
-        // either you can access it through 0
-        region_can_access(map_select(config, 0), hstart, hend, mpu::Permissions {r: true, w: true, x: false}) ||
-        // or its accessible through the combination of 0 and 1
-        can_access_heap_split(map_select(config, 0), map_select(config, 1), hstart, hend)
-    }
-
-    fn config_cant_access_at_all(config: CortexMConfig, start: int, end: int) -> bool {
-        forall i in 0..3 {
-            region_cant_access_at_all(map_select(config, i), start, end)
-        }
-    }
-
-    // fn ipc_cant_access_process_mem(config: CortexMConfig, fstart: int, fend: int, hstart: int, hend: int) -> bool {
-    //     forall i in 3..8 {
-    //         region_cant_access_at_all(map_select(config, i), fstart, fend) &&
-    //         region_cant_access_at_all(map_select(config, i), hstart, hend)
-    //     }
-    // }
-
-    fn rnum(region: CortexMRegion) -> int { region.region_no}
-    fn rbar(region: CortexMRegion) -> bitvec<32>{ region.rbar.value }
-    fn rasr(region: CortexMRegion) -> bitvec<32> { region.rasr.value }
-}
-
-
-// VTOCK-TODO: supplementary proof?
-#[flux_rs::sig(fn(n: u32{n < 32}) -> usize {r: r > 0 &&  r <= u32::MAX / 2 + 1})]
-#[flux_rs::trusted]
-fn power_of_two(n: u32) -> usize {
-    1_usize << n
-}
-
-#[flux_rs::opaque]
-#[flux_rs::refined_by(regions: Map<int, CortexMRegion>)]
-pub struct RegionGhostState {}
-impl RegionGhostState {
-    #[flux_rs::trusted]
-    const fn new() -> Self {
-        Self {}
-    }
-}
-
-#[flux_rs::opaque]
-#[flux_rs::refined_by(regions: Map<int, bitvec<32>>, attrs: Map<int, bitvec<32>>)]
-pub struct HwGhostState {}
-impl HwGhostState {
-    #[flux_rs::trusted]
-    const fn new() -> Self {
-        Self {}
-    }
-}
->>>>>>> 3e2291a3
 
 /// MPU Registers for the Cortex-M3, Cortex-M4 and Cortex-M7 families
 /// Described in section 4.5 of
@@ -405,55 +222,6 @@
     }
 }
 
-<<<<<<< HEAD
-=======
-impl CortexMConfig {
-    fn id(&self) -> NonZeroUsize {
-        self.id
-    }
-
-    fn is_dirty(&self) -> bool {
-        self.is_dirty.get()
-    }
-
-    fn set_dirty(&self, b: bool) {
-        self.is_dirty.set(b)
-    }
-
-    #[flux_rs::trusted]
-    #[flux_rs::sig(fn(&CortexMConfig[@self], {usize[@idx] | idx < 8}) -> &CortexMRegion{r: r == map_select(self.regions, idx) && idx == rnum(map_select(self.regions, idx))})]
-    fn get_region(&self, idx: usize) -> &CortexMRegion {
-        &self.regions[idx]
-    }
-
-    // map_store
-    #[flux_rs::sig(fn(self: &strg Self[@regions], idx: usize, region: CortexMRegion[@r]) ensures self: Self[map_store(regions, idx, r)])]
-    #[flux_rs::trusted] // needs a spec for index
-    fn region_set(&mut self, idx: usize, region: CortexMRegion) {
-        self.regions[idx] = region
-    }
-
-    #[flux_rs::trusted]
-    fn regions_iter(&self) -> core::slice::Iter<'_, CortexMRegion> {
-        self.regions.iter()
-    }
-
-    #[flux_rs::sig(fn(&CortexMConfig[@c]) -> Option<usize{idx: idx > 2 && idx < 8 }>)]
-    #[flux_rs::trusted] // need spec for enumerate for this to work
-    fn unused_region_number(&self) -> Option<usize> {
-        for (number, region) in self.regions_iter().enumerate() {
-            if number <= APP_MEMORY_REGION_MAX_NUM {
-                continue;
-            }
-            if let None = region.location() {
-                return Some(number);
-            }
-        }
-        None
-    }
-}
-
->>>>>>> 3e2291a3
 #[derive(Copy, Clone)]
 #[flux_rs::refined_by(astart: int, asize: int, rstart: int, rsize: int)]
 struct CortexMLocation {
@@ -519,13 +287,9 @@
 pub struct CortexMRegion {
     #[field(Option<{l. CortexMLocation[l] | l.astart == astart && l.asize == asize && l.rstart == rstart && l.rsize == rsize }>[set])]
     location: Option<CortexMLocation>, // actually accessible start and size
-<<<<<<< HEAD
     #[field(usize[region_no])]
     region_number: usize,
     #[field({FieldValueU32<RegionBaseAddress::Register>[rbar] | set => region(value(rbar)) == bv32(region_no)})]
-=======
-    #[field({FieldValueU32<RegionBaseAddress::Register>[rbar] | set => rbar_region_number(rbar.value) == bv32(region_no)})]
->>>>>>> 3e2291a3
     base_address: FieldValueU32<RegionBaseAddress::Register>,
     #[field({FieldValueU32<RegionAttributes::Register>[rasr] | (set => can_access_exactly(rasr, rbar, rstart, rsize, astart, asize, perms)) && (!set => !rbar_global_region_enabled(rasr.value))})]
     attributes: FieldValueU32<RegionAttributes::Register>,
@@ -546,7 +310,25 @@
     }
 }
 
-<<<<<<< HEAD
+#[flux_rs::trusted]
+#[flux_rs::sig(fn (u8[@mask], usize[@i]) -> u8[bv_bv32_to_int(xor(bv32(mask), bv32(1) << bv32(i)))])]
+fn xor_mask(mask: u8, i: usize) -> u8 {
+    mask ^ (1 << i)
+}
+
+#[flux_rs::trusted]
+#[flux_rs::sig(fn ({usize[@fsr] | fsr <= lsr}, {usize[@lsr] | lsr < 8}) -> u8[bv_bv32_to_int(bv32(u8::MAX) & enabled_srd_mask(bv32(fsr), bv32(lsr)))])]
+fn subregion_mask(min_subregion: usize, max_subregion: usize) -> u8 {
+    let enabled_mask = ((1 << (max_subregion - min_subregion + 1)) - 1) << min_subregion;
+    u8::MAX & enabled_mask
+}
+
+#[flux_rs::trusted]
+#[flux_rs::sig(fn (region_start: FluxPtrU8) -> u32[bv_bv32_to_int(bv32(region_start) >> 5)])]
+fn region_start_rs32(region_start: FluxPtrU8) -> u32 {
+    region_start.as_u32() >> 5
+}
+
 impl mpu::RegionDescriptor for CortexMRegion {
     fn default(region_num: usize) -> Self {
         // TODO: Do better with precondition
@@ -591,52 +373,6 @@
         logical_start: FluxPtrU8,
         logical_size: usize,
         region_start: FluxPtrU8,
-=======
-#[flux_rs::trusted]
-#[flux_rs::sig(fn (u8[@mask], usize[@i]) -> u8[bv_bv32_to_int(xor(bv32(mask), bv32(1) << bv32(i)))])]
-fn xor_mask(mask: u8, i: usize) -> u8 {
-    mask ^ (1 << i)
-}
-
-#[flux_rs::trusted]
-#[flux_rs::sig(fn ({usize[@fsr] | fsr <= lsr}, {usize[@lsr] | lsr < 8}) -> u8[bv_bv32_to_int(bv32(u8::MAX) & enabled_srd_mask(bv32(fsr), bv32(lsr)))])]
-fn subregion_mask(min_subregion: usize, max_subregion: usize) -> u8 {
-    let enabled_mask = ((1 << (max_subregion - min_subregion + 1)) - 1) << min_subregion;
-    u8::MAX & enabled_mask
-}
-
-#[flux_rs::trusted]
-#[flux_rs::sig(fn (region_start: FluxPtrU8) -> u32[bv_bv32_to_int(bv32(region_start) >> 5)])]
-fn region_start_rs32(region_start: FluxPtrU8) -> u32 {
-    region_start.as_u32() >> 5
-}
-
-impl CortexMRegion {
-
-    #[flux_rs::sig(fn (region_start: FluxPtrU8, region_num: usize) -> FieldValueU32<RegionBaseAddress::Register>{rbar: 
-        rbar_region_number(rbar.value) == bv32(region_num) &&
-        rbar_global_region_enabled(rbar.value) &&
-        rbar_region_start(rbar.value) == bv32(region_start)
-    })]
-    fn base_address_register(
-        region_start: FluxPtrU8,
-        region_num: usize
-    ) -> FieldValueU32<RegionBaseAddress::Register> {
-        RegionBaseAddress::ADDR().val(region_start_rs32(region_start))
-            + RegionBaseAddress::VALID::UseRBAR()
-            + RegionBaseAddress::REGION().val(region_num as u32)
-    }
-
-    #[flux_rs::sig(
-        fn (region_size: usize, permissions: mpu::Permissions) -> FieldValueU32<RegionAttributes::Register>{rasr: 
-            rasr_region_size(rasr.value) == bv32(region_size) &&
-            perms_match_exactly(rasr.value, permissions) &&
-            subregions_enabled_exactly(rasr.value, 0, 7)
-        }
-        requires region_size >= 32 && region_size <= u32::MAX / 2 + 1
-    )]
-    fn attributes_register_no_srd(
->>>>>>> 3e2291a3
         region_size: usize,
         permissions: mpu::Permissions
     ) -> FieldValueU32<RegionAttributes::Register> {
@@ -766,47 +502,8 @@
             let fst_region_loc = self.location.unwrap();
             let snd_region_loc = other.location.unwrap();
 
-<<<<<<< HEAD
             let fst_region_start = fst_region_loc.accessible_start;
             let fst_region_end = fst_region_start.wrapping_add(fst_region_loc.accessible_size);
-=======
-impl<const MIN_REGION_SIZE: usize> MPU<MIN_REGION_SIZE> {
-    #[flux_rs::sig(
-        fn (
-            _,
-            usize[@region_no],
-            FluxPtrU8[@start],
-            usize[@size],
-            usize[@minsz],
-            mpu::Permissions[@perms],
-            _
-        ) -> Option<{r. CortexMRegion[r] | 
-                r.set &&
-                r.region_no == region_no &&
-                r.perms == perms &&
-                r.astart + r.asize <= start + size &&
-                r.asize >= minsz &&
-                (size == minsz => start == r.astart && size == r.asize)
-            }>
-        requires minsz > 0 && minsz <= u32::MAX / 2 + 1 && size <= u32::MAX / 2 + 1 && start <= u32::MAX / 2 + 1
-    )]
-    #[flux_rs::trusted]
-    fn create_region(
-        &self,
-        region_num: usize,
-        unallocated_memory_start: FluxPtrU8,
-        unallocated_memory_size: usize,
-        min_region_size: usize,
-        permissions: mpu::Permissions,
-        config: &CortexMConfig,
-    ) -> Option<CortexMRegion> {
-        // Check that no previously allocated regions overlap the unallocated memory.
-        for region in config.regions_iter() {
-            if region.overlaps(unallocated_memory_start, unallocated_memory_size) {
-                return None;
-            }
-        }
->>>>>>> 3e2291a3
 
             let snd_region_start = snd_region_loc.accessible_start;
             let snd_region_end = snd_region_start.wrapping_add(snd_region_loc.accessible_size);
@@ -844,29 +541,12 @@
     }
 }
 
-<<<<<<< HEAD
 impl<const NUM_REGIONS: usize, const MIN_REGION_SIZE: usize> mpu::MPU
     for MPU<NUM_REGIONS, MIN_REGION_SIZE>
 {
     type Region = CortexMRegion;
 
     fn enable_app_mpu(&self) {
-=======
-#[flux_rs::assoc(fn enabled(self: Self) -> bool {enable(self.ctrl)} )]
-#[flux_rs::assoc(fn configured_for(self: Self, config: CortexMConfig) -> bool {mpu_configured_for(self, config)} )]
-#[flux_rs::assoc(fn config_can_access_flash(c: CortexMConfig, fstart: int, fend: int) -> bool { config_can_access_flash(c, fstart, fend) })]
-#[flux_rs::assoc(fn config_can_access_heap(c: CortexMConfig, hstart: int, hend: int) -> bool { config_can_access_heap(c, hstart, hend) })]
-#[flux_rs::assoc(fn config_cant_access_at_all(c: CortexMConfig, start: int, end: int) -> bool { config_cant_access_at_all(c, start, end) } )]
-// #[flux_rs::assoc(fn ipc_cant_access_process_mem(c: CortexMConfig, fstart: int, fend: int, hstart: int, hend: int) -> bool { ipc_cant_access_process_mem(c, fstart, fend, hstart, hend) } )]
-impl<const MIN_REGION_SIZE: usize> mpu::MPU for MPU<MIN_REGION_SIZE> {
-    type MpuConfig = CortexMConfig;
-
-    // #[flux_rs::sig(fn(self: &strg Self) ensures self: Self)]
-    #[flux_rs::sig(fn(self: &strg Self) ensures self: Self{mpu: enable(mpu.ctrl)})]
-    fn enable_app_mpu(&mut self) {
-        // Enable the MPU, disable it during HardFault/NMI handlers, and allow
-        // privileged code access to all unprotected memory.
->>>>>>> 3e2291a3
         self.registers.ctrl.write(
             (Control::ENABLE::SET() + Control::HFNMIENA::CLEAR() + Control::PRIVDEFENA::SET())
                 .into_inner(),
@@ -907,110 +587,15 @@
         // region size must be aligned to start
         start += size - (start % size);
 
-<<<<<<< HEAD
         // calculate subregions
         let subregion_size = size / 8;
         let num_subregions_enabled = region_size.div_ceil(subregion_size);
-=======
-    // When allocating memory for apps, we use two regions, each a power of two
-    // in size. By using two regions we halve their size, and also halve their
-    // alignment restrictions.
-    #[flux_rs::sig(
-        fn (
-            &Self,
-            FluxPtrU8[@mem_start],
-            usize[@memsz],
-            usize[@min_mem_sz],
-            usize[@appmsz],
-            usize[@kernelmsz],
-            FluxPtrU8[@fstart],
-            usize[@fsz],
-            config: &strg CortexMConfig[@old_c],
-        ) -> Result<{b. mpu::AllocatedAppBreaksAndSize[b] |
-            b.app_break <= b.memory_start + b.memory_size - kernelmsz &&
-            b.app_break >= b.memory_start + appmsz &&
-            b.memory_start >= mem_start &&
-            b.memory_start + b.memory_size <= u32::MAX &&
-            b.memory_start > 0 &&
-            config_can_access_flash(new_c, fstart, fstart + fsz) &&
-            config_can_access_heap(new_c, b.memory_start, b.app_break) &&
-            config_cant_access_at_all(new_c, 0, fstart - 1) &&
-            config_cant_access_at_all(new_c, fstart + fsz + 1, b.memory_start - 1) &&
-            config_cant_access_at_all(new_c, b.app_break + 1, u32::MAX) 
-            // &&
-            // ipc_cant_access_process_mem(new_c, fstart, fstart + fsz, mem_start, u32::MAX)
-        }, mpu::AllocateAppMemoryError>
-        requires 
-            fstart + fsz < mem_start &&
-            min_mem_sz > 0 &&
-            config_cant_access_at_all(old_c, 0, u32::MAX)
-        ensures config: CortexMConfig[#new_c]
-    )]
-    fn allocate_app_memory_regions(
-        &self,
-        unallocated_memory_start: FluxPtrU8,
-        unallocated_memory_size: usize,
-        min_memory_size: usize,
-        initial_app_memory_size: usize,
-        initial_kernel_memory_size: usize,
-        flash_start: FluxPtrU8Mut,
-        flash_size: usize,
-        config: &mut CortexMConfig,
-    ) -> Result<mpu::AllocatedAppBreaksAndSize, mpu::AllocateAppMemoryError> {
-        // first allocate flash
-        if flash_start.as_usize() == 0 || flash_size == 0 || flash_start.as_usize() > (u32::MAX / 2 + 1) as usize || flash_size > (u32::MAX / 2 + 1) as usize {
-            return Err(AllocateAppMemoryError::FlashError)
-        }
-
-        let region = self
-            .create_region(
-                FLASH_REGION,
-                flash_start,
-                flash_size,
-                flash_size,
-                mpu::Permissions::ReadExecuteOnly,
-                config,
-            )
-            .ok_or(AllocateAppMemoryError::FlashError)?;
-        config.region_set(FLASH_REGION, region);
-        // VTOCK TODO: Is this necessary?
-        config.set_dirty(true);
-
-        // Check that no previously allocated regions overlap the unallocated
-        // memory.
-        for region in config.regions_iter() {
-            if region.overlaps(unallocated_memory_start, unallocated_memory_size) {
-                return Err(AllocateAppMemoryError::HeapError);
-            }
-        }
->>>>>>> 3e2291a3
 
         let subregions_enabled_end = start + num_subregions_enabled * subregion_size;
 
-<<<<<<< HEAD
         // make sure this fits within our available size
         if subregions_enabled_end > available_start.as_usize() + available_size {
             return None;
-=======
-        if memory_size > (u32::MAX / 2 + 1) as usize || memory_size == 0 {
-            return Err(AllocateAppMemoryError::HeapError)
-        }
-
-        // Size must be a power of two, so:
-        // https://www.youtube.com/watch?v=ovo6zwv6DX4.
-        let mut memory_size_po2 = math::closest_power_of_two_usize(memory_size);
-        let exponent = math::log_base_two_u32_usize(memory_size_po2);
-
-        // // Check for compliance with the constraints of the MPU.
-        if exponent < 9 {
-            // Region sizes must be 256 bytes or larger to support subregions.
-            // Since we are using two regions, and each must be at least 256
-            // bytes, we need the entire memory region to be at least 512 bytes.
-            memory_size_po2 = 512;
-        } else if exponent > 32 {
-            // Region sizes must be 4GB or smaller.
-            return Err(AllocateAppMemoryError::HeapError);
->>>>>>> 3e2291a3
         }
 
         // create the region
@@ -1072,7 +657,6 @@
         ))
     }
 
-<<<<<<< HEAD
     fn create_exact_region(
         region_number: usize,
         start: FluxPtrU8,
@@ -1082,97 +666,6 @@
         // We can't allocate a size that isn't a power of 2 or a size that is < 32 since that will not fit the requirements for a subregion
         if size > (u32::MAX / 2 + 1) as usize || !size.is_power_of_two() || size < 32 {
             return None;
-=======
-    #[flux_rs::sig(
-        fn (
-            &Self,
-            FluxPtrU8[@mem_start],
-            FluxPtrU8[@old_app_break],
-            FluxPtrU8Mut[@app_break],
-            FluxPtrU8Mut[@kernel_break],
-            FluxPtrU8Mut[@fstart],
-            usize[@fsz],
-            config: &strg CortexMConfig[@old_c],
-        ) -> Result<{b. mpu::AllocatedAppBreaks[b] | 
-            b.app_break <= kernel_break &&
-            b.app_break >= app_break &&
-            b.memory_start == mem_start &&
-            config_can_access_flash(new_c, fstart, fstart + fsz) &&
-            config_can_access_heap(new_c, b.memory_start, b.app_break) &&
-            config_cant_access_at_all(new_c, 0, fstart - 1) &&
-            config_cant_access_at_all(new_c, fstart + fsz + 1, b.memory_start - 1) &&
-            config_cant_access_at_all(new_c, b.app_break + 1, u32::MAX) 
-            // &&
-            // ipc_cant_access_process_mem(new_c, fstart, fstart + fsz, b.memory_start, u32::MAX)
-        }, ()>[#res]
-        requires 
-            fstart + fsz < mem_start &&
-            app_break > mem_start &&
-            config_can_access_flash(old_c, fstart, fstart + fsz) &&
-            config_cant_access_at_all(old_c, 0, fstart - 1) &&
-            config_cant_access_at_all(old_c, fstart + fsz + 1, mem_start - 1) &&
-            config_cant_access_at_all(old_c, old_app_break + 1, u32::MAX) 
-            // &&
-            // VTOCK TODO: 
-            // I understand that there is a possibility that some IPC region might 
-            // have access to mem_start - old_app_break. Therefore, if we shrink the app break,
-            // the config may still have access to the old memory. It would make sense to me if we 
-            // had to say region_cant_access_at_all(..., mem_start, old_app_break). But somehow, even 
-            // u32::MAX - 1 doesn't work as the end address here... 
-            // ipc_cant_access_process_mem(old_c, fstart, fstart + fsz, mem_start, u32::MAX)
-        ensures config: CortexMConfig[#new_c], !res => old_c == new_c
-    )]
-    fn update_app_memory_regions(
-        &self,
-        mem_start: FluxPtrU8,
-        _old_app_memory_break: FluxPtrU8,
-        app_memory_break: FluxPtrU8,
-        kernel_memory_break: FluxPtrU8,
-        flash_start: FluxPtrU8Mut,
-        flash_size: usize,
-        config: &mut CortexMConfig,
-    ) -> Result<mpu::AllocatedAppBreaks, ()> {
-        // Get second region for flash and make sure it's allocated
-        let CortexMLocation {
-            accessible_start: flash_region_start,
-            accesible_size: flash_region_size,
-            region_start: _, 
-            region_size: _
-        } = config.get_region(FLASH_REGION).location().ok_or(())?;
-        // if the flash region doesn't match exactly, something has gone terribly wrong
-        if flash_region_start != flash_start || flash_region_size != flash_region_size {
-            return Err(());
-        }
-
-        // Get first region, or error if the process tried to update app memory
-        // MPU region before it was created.
-        let CortexMLocation {
-            accessible_start: _,
-            accesible_size: _,
-            region_start: region_start_ptr,
-            region_size,
-        } = config.get_region(HEAP_REGION1).location().ok_or(())?; 
-        let region_start = region_start_ptr.as_usize();
-
-        // if the region start and memory start don't match, something has gone terribly wrong
-        if mem_start.as_usize() != region_start {
-            return Err(());
-        }
-
-        // VTOCK todo: can we prove this?
-        // from allocate_app_memory_region
-        assume(region_size >= 256 && region_size <= (u32::MAX / 2 + 1) as usize); 
-        assume(region_size % 8 == 0);
-        assume(region_start + region_size * 2 >= kernel_memory_break.as_usize());
-        assume(region_start % region_size == 0);
-
-        let app_memory_break = app_memory_break.as_usize();
-        let kernel_memory_break = kernel_memory_break.as_usize();
-
-        // Out of memory
-        if app_memory_break > kernel_memory_break {
-            return Err(());
->>>>>>> 3e2291a3
         }
 
         if start.as_usize() % size == 0 {
@@ -1240,220 +733,4 @@
             }
         }
     }
-<<<<<<< HEAD
-=======
-}
-
-// TODO: simplify configured_for
-// -- requires proving that beyond 8, everything is the same
-// -- alternately, just requires a special macro
-// TODO: better solution than trusted `get_region`?
-// TODO: once there is support for double projections in specs, remove `value()` function
-// -- alternately, dont refine CortexMRegion by FieldValue but just by bitvec?
-
-#[cfg(test)]
-mod test_new {
-    use super::CortexMRegion;
-    use kernel::platform::mpu::Permissions;
-    use flux_support::FluxPtr;
-    use super::*;
-
-    fn usize_to_permissions(i: usize) -> Permissions {
-        if i == 0 {
-            Permissions::ReadWriteExecute
-        } else if i == 1 {
-            Permissions::ReadWriteOnly
-        } else if i == 2 {
-            Permissions::ReadExecuteOnly
-        } else if i == 3 {
-            Permissions::ReadOnly
-        } else if i == 4 {
-            Permissions::ExecuteOnly
-        } else {
-            panic!("Invalid Enum Variant")
-        }
-    }
-
-    fn perms_set(rasr: FieldValueU32<RegionAttributes::Register>, perms: Permissions) {
-        let ap = (rasr.value() & 0x07000000) >> 24;
-        let xn = rasr.value() & 0x10000000 != 0;
-        // All access should be unpriv and priv
-        // 
-        // 001	Read/Write	No access	Privileged access only
-        // 010	Read/Write	Read-only	Any unprivileged write generates a permission fault
-        // 011	Read/Write	Read/Write	Full access
-        // 100	unpredictable	unpredictable	Reserved
-        // 101	Read-only	No access	Privileged read-only
-        // 110	Read-only	Read-only	Privileged and unprivileged read-only
-        // 111	Read-only	Read-only	Privileged and unprivileged read-only
-
-        match perms {
-            Permissions::ReadWriteExecute => {
-                assert!(ap == 3);
-                assert!(!xn);
-            }
-            Permissions::ReadWriteOnly => {
-                assert!(ap == 3);
-                assert!(xn);
-            }
-            Permissions::ReadExecuteOnly => {
-                assert!(ap == 6 || ap == 7 || ap == 2);
-                assert!(!xn);
-            }
-            Permissions::ReadOnly => {
-                assert!(ap == 6 || ap == 7 || ap == 2);
-                assert!(xn);
-            }
-            Permissions::ExecuteOnly => {
-                // ap of 1 gives privileged read access the ok which I guess is fine 
-                // originally didn't have it but their implementation does set this, 
-                // presumably if the kernel needs to read something?
-                assert!(ap == 0 || ap == 1); 
-                assert!(!xn);
-            }
-        }
-    }
-
-    fn subregions_from_logical(region_start: usize, region_size: usize, accessible_start: usize, accessible_size: usize) -> (usize, usize) {
-        let subregion_size = region_size / 8;
-        let first_subregion_no = (accessible_start - region_start) / subregion_size;
-        let last_subregion_no = (accessible_start + accessible_size - region_start) / subregion_size - 1;
-        (first_subregion_no, last_subregion_no)
-    }
-
-    fn enabled_srd_mask(first_subregion: usize, last_subregion: usize) -> usize {
-        ((1 << (last_subregion - first_subregion + 1)) - 1) << first_subregion
-    }
-
-    fn disabled_srd_mask(first_subregion: usize, last_subregion: usize) -> usize {
-        0xff ^ enabled_srd_mask(first_subregion, last_subregion)
-    }
-
-    fn srd_bits_set(rasr: FieldValueU32<RegionAttributes::Register>, region_start: usize, region_size: usize, accessible_start: usize, accessible_size: usize) {
-        let (fsr, lsr) = subregions_from_logical(region_start, region_size, accessible_start, accessible_size);
-        let enabled_mask = enabled_srd_mask(fsr, lsr) as u32;
-        let disabled_mask = disabled_srd_mask(fsr, lsr) as u32;
-        let srd_bits = (rasr.value() & 0x0000FF00) >> 8;
-        assert!(srd_bits & enabled_mask == 0);
-        assert!(srd_bits & disabled_mask == disabled_mask);
-    }
-
-    // masks out the first 3 bits of the rbar register
-    fn region_number_set(rbar: FieldValueU32<RegionBaseAddress::Register>, region_number: usize) {
-        assert!(rbar.value() & 0xF == region_number as u32)
-    }
-
-    fn global_region_enabled(rasr: FieldValueU32<RegionAttributes::Register>) {
-        assert!(rasr.value() & 0x1 == 1)
-    }
-
-    fn region_start_set(rbar: FieldValueU32<RegionBaseAddress::Register>, region_start: usize) {
-        assert!(rbar.value() & 0xFFFF_FFE0 == region_start as u32)
-    }
-
-    fn region_size_set(rasr: FieldValueU32<RegionAttributes::Register>, region_size: usize) {
-        assert!((1 << ((rasr.value() & 0x0000003e) >> 1) + 1) == region_size as u32);
-    }
-
-    fn rbar_valid_set(rbar: FieldValueU32<RegionBaseAddress::Register>) {
-        assert!(rbar.value() & 0x10 != 0);
-    }
-
-    fn test_region(region: CortexMRegion, region_start: usize, region_size: usize, accessible_start: usize, accessible_size: usize, region_number: usize, perms: Permissions) {
-        // println!("start: {}, size: {}, number: {}, accessible_start: {}, accessible_size: {}, perms: {:?}", region_start, region_size, region_number, accessible_start, accessible_size, perms);
-        region_number_set(region.base_address, region_number);
-        global_region_enabled(region.attributes);
-        region_start_set(region.base_address, region_start);
-        region_size_set(region.attributes, region_size);
-        srd_bits_set(region.attributes, region_start, region_size, accessible_start, accessible_size);
-        perms_set(region.attributes, perms);
-    }
-
-    fn test_without_subregions(region_start: usize, region_size: usize, region_number: usize) {
-        // all permissions
-        for perm_i in 0..5 {
-            let perms = usize_to_permissions(perm_i);
-            let region = CortexMRegion::new(
-                FluxPtr::from(region_start),
-                region_size,
-                FluxPtr::from(region_start),
-                region_size,
-                region_number,
-                None,
-                perms
-            );
-            test_region(region, region_start, region_size, region_start, region_size, region_number, perms);
-        }
-    }
-
-    fn test_with_subregions(region_start: usize, region_size: usize, region_number: usize) {
-        for subregion_start in 0..8 {
-            for subregion_end in (subregion_start + 1)..8 {
-                let subregions = Some((subregion_start, subregion_end - 1));
-                let accessible_start = region_start + subregion_start * (region_size / 8);
-                let accesible_size = (subregion_end - subregion_start) * (region_size / 8);
-                // all permissions
-                for perm_i in 0..5 {
-                    let perms = usize_to_permissions(perm_i);
-                    // regions
-                    let region = CortexMRegion::new(
-                        FluxPtr::from(accessible_start),
-                        accesible_size,
-                        FluxPtr::from(region_start),
-                        region_size,
-                        region_number,
-                        subregions,
-                        perms
-                    );
-                    test_region(region, region_start, region_size, accessible_start, accesible_size, region_number, perms);
-                }
-            }
-        }
-    }
-
-    #[test]
-    fn test_region_new_exhaustive() {
-        // Region Size:
-        // the region size is a power of two
-        // the minimum region size possible is 32
-        // if the region size is >= 256 then we can have subregions
-
-        // Region Start:
-        // the region start can be whatever as long as region_start + region_size <= u32::MAX
-        // and it is aligned with the size
-        // This should be a precondition
-        
-        // Accessible Start & Accessible Size aren't used.
-
-        // Subregions must satisfy start <= end <= 8
-        // TODO: Make sure this is the case when calls are made. 
-
-        // permissions: Can be any enum variants
-        let mut region_size_po2 = 5;
-        while region_size_po2 <= 32 {
-            let region_size = 2_usize.pow(region_size_po2);
-            for mut region_start in 0..((u32::MAX / 2 + 1) as usize) {
-                if region_start % region_size != 0 {
-                    region_start += region_size - (region_start % region_size);
-                }
-
-                if region_start as u32 > u32::MAX - region_size as u32 {
-                    continue;
-                };
-
-                // 8 regions only
-                for region_number in 0..16 {
-                    if region_size >= 256 {
-                        // subregions
-                        test_with_subregions(region_start as usize, region_size, region_number);
-                    } 
-                    // 16 regions
-                    test_without_subregions(region_start as usize, region_size, region_number);
-                }
-            }
-            region_size_po2 += 1;
-        }
-    }
-
->>>>>>> 3e2291a3
 }